# Copyright (C) 2016 OpenMotics BV
#
# This program is free software: you can redistribute it and/or modify
# it under the terms of the GNU Affero General Public License as
# published by the Free Software Foundation, either version 3 of the
# License, or (at your option) any later version.
#
# This program is distributed in the hope that it will be useful,
# but WITHOUT ANY WARRANTY; without even the implied warranty of
# MERCHANTABILITY or FITNESS FOR A PARTICULAR PURPOSE.  See the
# GNU Affero General Public License for more details.
#
# You should have received a copy of the GNU Affero General Public License
# along with this program.  If not, see <http://www.gnu.org/licenses/>.
"""
The scheduling module contains the SchedulingController, this controller is used for scheduling various actions
"""

import sqlite3
import logging
import time
import pytz
from datetime import datetime
from croniter import croniter
from random import randint
from threading import Thread
from ioc import Injectable, Inject, INJECTED, Singleton
from platform_utils import Platform
from gateway.webservice import params_parser
<<<<<<< HEAD
import json

if Platform.get_platform() == Platform.Type.CLASSIC:
    from master.master_communicator import CommunicationTimedOutException
else:
    # TODO: Replace for the Core+
    class CommunicationTimedOutException(Exception):
        pass

=======
import ujson as json
>>>>>>> b21b02ad

if Platform.get_platform() == Platform.Type.CLASSIC:
    from master.master_communicator import CommunicationTimedOutException
else:
    # TODO: Replace for the Core+
    class CommunicationTimedOutException(Exception):
        pass


logger = logging.getLogger('openmotics')


class Schedule(object):

    timezone = None

    def __init__(self, id, name, start, repeat, duration, end, schedule_type, arguments, status):
        self.id = id
        self.name = name
        self.start = start
        self.repeat = repeat
        self.duration = duration
        self.end = end
        self.schedule_type = schedule_type
        self.arguments = arguments
        self.status = status
        self.last_executed = None
        self.next_execution = None

    @property
    def is_due(self):
        if self.status != 'ACTIVE':
            return False
        if self.repeat is None:
            # Single-run schedules should start on their set starting time if not yet executed
            if self.last_executed is not None:
                return False
            return self.start <= time.time()
        # Repeating
        timezone = pytz.timezone(Schedule.timezone)
        now = datetime.now(timezone)
        cron = croniter(self.repeat, now)
        next_execution = cron.get_next(ret_type=float)
        if self.next_execution is None:
            self.next_execution = next_execution
            return False
        if self.next_execution < time.time():
            self.next_execution = next_execution
            return True
        return False

    @property
    def has_ended(self):
        if self.repeat is None:
            return self.last_executed is not None
        if self.end is not None:
            return self.start + self.end < time.time()
        return False

    def serialize(self):
        return {'id': self.id,
                'name': self.name,
                'start': self.start,
                'repeat': self.repeat,
                'duration': self.duration,
                'end': self.end,
                'schedule_type': self.schedule_type,
                'arguments': self.arguments,
                'status': self.status,
                'last_executed': self.last_executed,
                'next_execution': self.next_execution}


@Injectable.named('scheduling_controller')
@Singleton
class SchedulingController(object):
    """
    The SchedulingController controls schedules and executes them. Based on their type, they can trigger different
    behavior.

    Supported types:
    * MIGRATION: Migrates the Master's schedule to here
    * GROUP_ACTION: Executes a Group Action
      * Required arguments: json encoded Group Action id
    * BASIC_ACTION: Executes a Basic Action
      * Required arguments: {'action_type': <action type>,
                             'action_number': <action number>}
    * LOCAL_API: Executes a local API call
      * Required arguments: {'name': '<name of the call>',
                             'parameters': {<kwargs for the call>}}

    Supported repeats:
    * None: Single execution at start time
    * String: Cron format, docs at https://github.com/kiorky/croniter
    """

    @Inject
    def __init__(self, scheduling_db=INJECTED, scheduling_db_lock=INJECTED, gateway_api=INJECTED):
        """
        Constructs a new ConfigController.

        :param scheduling_db: filename of the sqlite database used to store the scheduling
        :param scheduling_db_lock: DB lock
        :param gateway_api: GatewayAPI
        :type gateway_api: gateway.gateway_api.GatewayApi
        """
        self._gateway_api = gateway_api
        self._web_interface = None

        self._lock = scheduling_db_lock
        self._connection = sqlite3.connect(scheduling_db,
                                           detect_types=sqlite3.PARSE_DECLTYPES,
                                           check_same_thread=False,
                                           isolation_level=None)
        self._cursor = self._connection.cursor()
        self._check_tables()
        self._schedules = {}
        self._stop = False
        self._processor = None
        self._semaphore = None

        try:
            Schedule.timezone = gateway_api.get_timezone()
        except Exception:
            Schedule.timezone = 'UTC'

        self._load_schedule()

    def set_webinterface(self, web_interface):
        self._web_interface = web_interface

    def set_unittest_semaphore(self, semaphore):
        self._semaphore = semaphore

    @property
    def schedules(self):
        return self._schedules.values()

    def _execute(self, *args, **kwargs):
        with self._lock:
            try:
                return self._cursor.execute(*args, **kwargs)
            except sqlite3.OperationalError:
                time.sleep(randint(1, 20) / 10.0)
                return self._cursor.execute(*args, **kwargs)

    def _check_tables(self):
        """
        Creates tables and execute migrations
        """
        self._execute('CREATE TABLE IF NOT EXISTS schedules (id INTEGER PRIMARY KEY, name TEXT, start INTEGER, '
                      'repeat TEXT, duration INTEGER, end INTEGER, type TEXT, arguments TEXT, status TEXT);')

    def _load_schedule(self):
        for row in self._execute('SELECT id, name, start, repeat, duration, end, type, arguments, status FROM schedules;'):
            schedule_id = row[0]
            self._schedules[schedule_id] = Schedule(id=schedule_id,
                                                    name=row[1],
                                                    start=row[2],
                                                    repeat=json.loads(row[3]) if row[3] is not None else None,
                                                    duration=row[4],
                                                    end=row[5],
                                                    schedule_type=row[6],
                                                    arguments=json.loads(row[7]) if row[7] is not None else None,
                                                    status=row[8])

    def _update_schedule_status(self, schedule_id, status):
        self._execute('UPDATE schedules SET status = ? WHERE id = ?;', (status, schedule_id))
        self._schedules[schedule_id].status = status

    def remove_schedule(self, schedule_id):
        self._execute('DELETE FROM schedules WHERE id = ?;', (schedule_id,))
        self._schedules.pop(schedule_id, None)

    def add_schedule(self, name, start, schedule_type, arguments, repeat, duration, end):
        self._validate(name, start, schedule_type, arguments, repeat, duration, end)
        self._execute('INSERT INTO schedules (name, start, repeat, duration, end, type, arguments, status) VALUES (?, ?, ?, ?, ?, ?, ?, ?)',
                      (name,
                       start,
                       json.dumps(repeat) if repeat is not None else None,
                       duration,
                       end,
                       schedule_type,
                       json.dumps(arguments) if arguments is not None else None,
                       'ACTIVE'))
        self._load_schedule()

    def start(self):
        self._stop = False
        self._processor = Thread(target=self._process)
        self._processor.daemon = True
        self._processor.start()

    def stop(self):
        self._stop = True

    def _process(self):
        while self._stop is False:
            for schedule in self._schedules.values():
                if schedule.status == 'ACTIVE' and schedule.is_due:
                    thread = Thread(target=self._execute_schedule, args=(schedule,))
                    thread.daemon = True
                    thread.start()
            now = int(time.time())
            time.sleep(now - now % 60 + 60 - time.time())  # Wait for the next minute mark

    def _execute_schedule(self, schedule):
        """
        :param schedule: Schedule to execute
        :type schedule: gateway.scheduling.Schedule
        """
        try:
            # Execute
            if schedule.schedule_type == 'GROUP_ACTION':
                self._gateway_api.do_group_action(schedule.arguments)
            elif schedule.schedule_type == 'BASIC_ACTION':
                self._gateway_api.do_basic_action(**schedule.arguments)
            elif schedule.schedule_type == 'LOCAL_API':
                func = getattr(self._web_interface, schedule.arguments['name'])
                func(**schedule.arguments['parameters'])
            else:
                logger.warning('Did not process schedule {0}'.format(schedule.name))

            # Cleanup or prepare for next start
            schedule.last_executed = time.time()
            if schedule.has_ended:
                self._update_schedule_status(schedule.id, 'COMPLETED')
        except CommunicationTimedOutException:
            logger.error('Got error while executing schedule: CommunicationTimedOutException')
        except Exception as ex:
            logger.error('Got error while executing schedule: {0}'.format(ex))
            schedule.last_executed = time.time()
        finally:
            if self._semaphore is not None:
                self._semaphore.release()

    def _validate(self, name, start, schedule_type, arguments, repeat, duration, end):
        if name is None or not isinstance(name, basestring) or name.strip() == '':
            raise RuntimeError('A schedule must have a name')
        # Check whether the requested type is valid
        accepted_types = ['GROUP_ACTION', 'BASIC_ACTION', 'LOCAL_API']
        if schedule_type not in accepted_types:
            raise RuntimeError('Unknown schedule type. Allowed: {0}'.format(', '.join(accepted_types)))
        # Check duration/repeat/end combinations
        if repeat is None:
            if end is not None:
                raise RuntimeError('No `end` is allowed when it is a non-repeated schedule')
        else:
            if not croniter.is_valid(repeat):
                raise RuntimeError('Invalid `repeat`. Should be a cron-style string. See croniter documentation')
        if duration is not None and duration <= 60:
            raise RuntimeError('If a duration is specified, it should be at least more than 60s')
        # Type specifc checks
        if schedule_type == 'BASIC_ACTION':
            if duration is not None:
                raise RuntimeError('A schedule of type BASIC_ACTION does not have a duration. It is a one-time trigger')
            if not isinstance(arguments, dict) or 'action_type' not in arguments or not isinstance(arguments['action_type'], int) or \
                    'action_number' not in arguments or not isinstance(arguments['action_number'], int) or len(arguments) != 2:
                raise RuntimeError('The arguments of a BASIC_ACTION schedule must be of type dict with arguments `action_type` and `action_number`')
        elif schedule_type == 'GROUP_ACTION':
            if duration is not None:
                raise RuntimeError('A schedule of type GROUP_ACTION does not have a duration. It is a one-time trigger')
            if not isinstance(arguments, int) or arguments < 0 or arguments > 254:
                raise RuntimeError('The arguments of a GROUP_ACTION schedule must be an integer, representing the Group Action to be executed')
        elif schedule_type == 'LOCAL_API':
            if duration is not None:
                raise RuntimeError('A schedule of type LOCAL_API does not have a duration. It is a one-time trigger')
            if not isinstance(arguments, dict) or 'name' not in arguments or 'parameters' not in arguments or not isinstance(arguments['parameters'], dict):
                raise RuntimeError('The arguments of a LOCAL_API schedule must be of type dict with arguments `name` and `parameters`')
            func = getattr(self._web_interface, arguments['name']) if hasattr(self._web_interface, arguments['name']) else None
            if func is None or not callable(func) or not hasattr(func, 'plugin_exposed') or getattr(func, 'plugin_exposed') is False:
                raise RuntimeError('The arguments of a LOCAL_API schedule must specify a valid and (plugin_)exposed call')
            check = getattr(func, 'check')
            if check is not None:
                params_parser(arguments['parameters'], check)<|MERGE_RESOLUTION|>--- conflicted
+++ resolved
@@ -27,19 +27,7 @@
 from ioc import Injectable, Inject, INJECTED, Singleton
 from platform_utils import Platform
 from gateway.webservice import params_parser
-<<<<<<< HEAD
-import json
-
-if Platform.get_platform() == Platform.Type.CLASSIC:
-    from master.master_communicator import CommunicationTimedOutException
-else:
-    # TODO: Replace for the Core+
-    class CommunicationTimedOutException(Exception):
-        pass
-
-=======
 import ujson as json
->>>>>>> b21b02ad
 
 if Platform.get_platform() == Platform.Type.CLASSIC:
     from master.master_communicator import CommunicationTimedOutException
