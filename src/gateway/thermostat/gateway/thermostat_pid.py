<<<<<<< HEAD
from __future__ import absolute_import
=======
# Copyright (C) 2020 OpenMotics BV
#
# This program is free software: you can redistribute it and/or modify
# it under the terms of the GNU Affero General Public License as
# published by the Free Software Foundation, either version 3 of the
# License, or (at your option) any later version.
#
# This program is distributed in the hope that it will be useful,
# but WITHOUT ANY WARRANTY; without even the implied warranty of
# MERCHANTABILITY or FITNESS FOR A PARTICULAR PURPOSE.  See the
# GNU Affero General Public License for more details.
#
# You should have received a copy of the GNU Affero General Public License
# along with this program.  If not, see <http://www.gnu.org/licenses/>.

>>>>>>> 001cd054
import logging
from threading import Lock
from simple_pid import PID
from ioc import Inject, INJECTED
from serial_utils import CommunicationTimedOutException

logger = logging.getLogger('openmotics')


@Inject
class ThermostatPid(object):

    DEFAULT_KP = 5.0
    DEFAULT_KI = 0.0
    DEFAULT_KD = 2.0

    def __init__(self, thermostat, pump_valve_controller, gateway_api=INJECTED):
        self._gateway_api = gateway_api
        self._pump_valve_controller = pump_valve_controller
        self._thermostat_change_lock = Lock()
        self._heating_valve_numbers = []
        self._cooling_valve_numbers = []
        self._report_state_callbacks = []
        self._pid = None
        self._thermostat = None
        self._mode = None
        self._active_preset = None
        self._current_temperature = None
        self._errors = 0
        self.update_thermostat(thermostat)

    @property
    def enabled(self):
        # 1. PID loop is initialized
        # 2. sensor is valid
        # 3. outputs configured (heating or cooling)
        if self._mode is None or self._pid is None:
            return False
        if self._active_preset is None:
            return False
        if self._thermostat.sensor == 255:
            return False
        if len(self._heating_valve_numbers) == 0 and len(self._cooling_valve_numbers) == 0:
            return False
        if not self._thermostat.thermostat_group.on:
            return False
        if self._errors > 5:
            return False
        return True

    @property
    def valve_numbers(self):
        return self.heating_valve_numbers + self.cooling_valve_numbers

    @property
    def heating_valve_numbers(self):
        return self._heating_valve_numbers

    @property
    def cooling_valve_numbers(self):
        return self._cooling_valve_numbers

    def update_thermostat(self, thermostat):
        with self._thermostat_change_lock:
            # cache these values to avoid DB lookups on every tick
            self._mode = thermostat.mode
            self._active_preset = thermostat.active_preset

            self._heating_valve_numbers = [valve.number for valve in thermostat.heating_valves]
            self._cooling_valve_numbers = [valve.number for valve in thermostat.cooling_valves]

            if thermostat.mode == 'heating':
                pid_p = thermostat.pid_heating_p if thermostat.pid_heating_p is not None else self.DEFAULT_KP
                pid_i = thermostat.pid_heating_i if thermostat.pid_heating_i is not None else self.DEFAULT_KI
                pid_d = thermostat.pid_heating_d if thermostat.pid_heating_d is not None else self.DEFAULT_KD
                setpoint = self._active_preset.heating_setpoint if self._active_preset is not None else 14.0
            else:
                pid_p = thermostat.pid_cooling_p if thermostat.pid_cooling_p is not None else self.DEFAULT_KP
                pid_i = thermostat.pid_cooling_i if thermostat.pid_cooling_i is not None else self.DEFAULT_KI
                pid_d = thermostat.pid_cooling_d if thermostat.pid_cooling_d is not None else self.DEFAULT_KD
                setpoint = self._active_preset.cooling_setpoint if self._active_preset is not None else 30.0

            if self._pid is None:
                self._pid = PID(pid_p, pid_i, pid_d, setpoint=setpoint)
            else:
                self._pid.tunings = (pid_p, pid_i, pid_d)
                self._pid.setpoint = setpoint
            self._pid.output_limits = (-100, 100)
            self._thermostat = thermostat
            self._errors = 0

    @property
    def thermostat(self):
        return self._thermostat

    def subscribe_state_changes(self, callback):
        """
        Subscribes a callback to generic events
        :param callback: the callback to call
        """
        self._report_state_callbacks.append(callback)

    def report_state_change(self):
        # TODO: Only invoke callback if change occurred
        for callback in self._report_state_callbacks:
            callback(self.number, self._active_preset.name, self.setpoint, self.current_temperature,
                     self.get_active_valves_percentage(), self.thermostat.room)

    def tick(self):
        logger.info('_pid_tick - thermostat {} is {}abled in {} mode'.format(self.thermostat.number, 'en' if self.enabled else 'dis', self._mode))
        if not self.enabled:
            self.switch_off()
        else:
            logger.info('_pid_tick - thermostat {}: preset {} with setpoint {}'.format(self.thermostat.number,
                                                                                       self._active_preset.name,
                                                                                       self._pid.setpoint))
            try:
                current_temperature = self._gateway_api.get_sensor_temperature_status(self.thermostat.sensor)
                if current_temperature is not None:
                    self._current_temperature = current_temperature
                else:
                    # keep using old temperature reading and count the errors
                    logger.warning('_pid_tick - thermostat {}: invalid temperature reading {}, using last known value {}'
                                   .format(self.thermostat.number, current_temperature, self._current_temperature))
                    self._errors += 1

                if self._current_temperature is not None:
                    output_power = self._pid(self._current_temperature)
                else:
                    logger.error('_pid_tick - thermostat {}: cannot calculate thermostat output power due to invalid temperature reading: {}'
                                 .format(self.thermostat.number, self._current_temperature))
                    self._errors += 1
                    output_power = 0

                # heating needed while in cooling mode OR
                # cooling needed while in heating mode
                # -> no active aircon required, rely on losses of system to reach equilibrium
                if (self._mode == 'cooling' and output_power > 0) or \
                   (self._mode == 'heating' and output_power < 0):
                    output_power = 0
                self.steer(output_power)
                self.report_state_change()
            except CommunicationTimedOutException as ex:
                logger.error('Error in PID tick for thermostat {}: {}'.format(self.thermostat.number, str(ex)))
                self._errors += 1

    def get_active_valves_percentage(self):
        return [self._pump_valve_controller.get_valve_driver(valve.number).percentage for valve in self.thermostat.active_valves]

    @property
    def errors(self):
        return self._errors

    @property
    def number(self):
        return self.thermostat.number

    @property
    def setpoint(self):
        return self._pid.setpoint

    @property
    def current_temperature(self):
        return self._current_temperature

    def steer(self, power):
        logger.info('PID steer - power {} '.format(power))

        # configure valves and set desired opening
        if power > 0:
            # TODO: Check union to avoid opening same valve_numbers in heating and cooling
            self._pump_valve_controller.set_valves(0, self.cooling_valve_numbers, mode=self.thermostat.valve_config)
            self._pump_valve_controller.set_valves(power, self.heating_valve_numbers, mode=self.thermostat.valve_config)
        else:
            self._pump_valve_controller.set_valves(0, self.heating_valve_numbers, mode=self.thermostat.valve_config)
            # convert power to positive value for opening cooling valve_numbers
            self._pump_valve_controller.set_valves(abs(power), self.cooling_valve_numbers, mode=self.thermostat.valve_config)

        # effectively steer pumps and valves according to needs
        self._pump_valve_controller.steer()

    def switch_off(self):
        self.steer(0)

    @property
    def kp(self):
        return self._pid.kp

    @kp.setter
    def kp(self, kp):
        self._pid.kp = kp

    @property
    def ki(self):
        return self._pid.ki

    @ki.setter
    def ki(self, ki):
        self._pid.ki = ki

    @property
    def kd(self):
        return self._pid.kd

    @kd.setter
    def kd(self, kd):
        self._pid.kd = kd<|MERGE_RESOLUTION|>--- conflicted
+++ resolved
@@ -1,6 +1,3 @@
-<<<<<<< HEAD
-from __future__ import absolute_import
-=======
 # Copyright (C) 2020 OpenMotics BV
 #
 # This program is free software: you can redistribute it and/or modify
@@ -16,7 +13,6 @@
 # You should have received a copy of the GNU Affero General Public License
 # along with this program.  If not, see <http://www.gnu.org/licenses/>.
 
->>>>>>> 001cd054
 import logging
 from threading import Lock
 from simple_pid import PID
