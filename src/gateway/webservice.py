# Copyright (C) 2016 OpenMotics BVBA
#
# This program is free software: you can redistribute it and/or modify
# it under the terms of the GNU Affero General Public License as
# published by the Free Software Foundation, either version 3 of the
# License, or (at your option) any later version.
#
# This program is distributed in the hope that it will be useful,
# but WITHOUT ANY WARRANTY; without even the implied warranty of
# MERCHANTABILITY or FITNESS FOR A PARTICULAR PURPOSE.  See the
# GNU Affero General Public License for more details.
#
# You should have received a copy of the GNU Affero General Public License
# along with this program.  If not, see <http://www.gnu.org/licenses/>.
""" Includes the WebService class """


import base64
import cherrypy
import constants
import logging
import msgpack
import os
import random
import requests
import subprocess
import sys
import threading
import time
import uuid
from wiring import inject, provides, SingletonScope, scope
from cherrypy.lib.static import serve_file
from decorator import decorator
from ws4py import WS_VERSION
from ws4py.server.cherrypyserver import WebSocketPlugin, WebSocketTool
from ws4py.websocket import WebSocket
from cloud.client import APIException
from bus.om_bus_events import OMBusEvents
from gateway.observer import Event
from gateway.shutters import ShutterController
from master.master_communicator import InMaintenanceModeException
from platform_utils import System
from serial_utils import CommunicationTimedOutException

try:
    import json
except ImportError:
    import simplejson as json

logger = logging.getLogger("openmotics")


class FloatWrapper(float):
    """ Wrapper for float value that limits the number of digits when printed. """

    def __repr__(self):
        return '%.2f' % self


class BadRequestException(Exception):
        pass


def limit_floats(struct):
    """
    Usage: json.dumps(limit_floats(struct)). This limits the number of digits in the json string.
    :param struct: Structure of which floats will be shortended
    """
    if isinstance(struct, (list, tuple)):
        return [limit_floats(element) for element in struct]
    elif isinstance(struct, dict):
        return dict((key, limit_floats(value)) for key, value in struct.items())
    elif isinstance(struct, float):
        return FloatWrapper(struct)
    else:
        return struct


def error_generic(status, message, *args, **kwargs):
    _ = args, kwargs
    cherrypy.response.headers["Content-Type"] = "application/json"
    cherrypy.response.status = status
    return json.dumps({"success": False, "msg": message})


def error_unexpected():
    cherrypy.response.headers["Content-Type"] = "application/json"
    cherrypy.response.status = 500  # Internal Server Error
    return json.dumps({"success": False, "msg": "unknown_error"})


cherrypy.config.update({'error_page.404': error_generic,
                        'error_page.401': error_generic,
                        'error_page.503': error_generic,
                        'request.error_response': error_unexpected})


def params_parser(params, param_types):
    for key in set(params).intersection(set(param_types)):
        value = params[key]
        if value is None:
            continue
        if isinstance(value, basestring) and value.lower() in ['null', 'none', '']:
            params[key] = None
        else:
            if isinstance(param_types[key], list):
                if value not in param_types[key]:
                    raise ValueError('Value has invalid value')
            elif param_types[key] == bool:
                params[key] = str(value).lower() not in ['false', '0', '0.0', 'no']
            elif param_types[key] == 'json':
                params[key] = json.loads(value)
            elif param_types[key] == int:
                # Double convertion. Params come in as strings, and int('0.0') fails, while int(float('0.0')) works as expected
                params[key] = int(float(value))
            else:
                params[key] = param_types[key](value)


def params_handler(**kwargs):
    """ Convert specified request params. """
    request = cherrypy.request
    try:
        params_parser(request.params, kwargs)
    except ValueError:
        cherrypy.response.headers['Content-Type'] = 'application/json'
        cherrypy.response.status = 406  # No Acceptable
        cherrypy.response.body = json.dumps({'success': False,
                                             'msg': 'invalid_parameters'})
        request.handler = None


def timestamp_handler():
    request = cherrypy.request
    if 'fe_time' in request.params:
        del request.params["fe_time"]


def cors_handler():
    if cherrypy.request.method == 'OPTIONS':
        cherrypy.request.handler = None
    cherrypy.response.headers['Access-Control-Allow-Origin'] = '*'
    cherrypy.response.headers['Access-Control-Allow-Headers'] = 'Authorization'
    cherrypy.response.headers['Access-Control-Allow-Methods'] = 'GET'


def authentication_handler(pass_token=False):
    request = cherrypy.request
    if request.method == 'OPTIONS':
        return
    try:
        token = None
        if 'token' in request.params:
            token = request.params.pop('token')
        if token is None:
            header = request.headers.get('Authorization')
            if header is not None and 'Bearer ' in header:
                token = header.replace('Bearer ', '')
        if token is None:
            header = request.headers.get('Sec-WebSocket-Protocol')
            if header is not None and 'authorization.bearer.' in header:
                unpadded_base64_token = header.replace('authorization.bearer.', '')
                base64_token = unpadded_base64_token + '=' * (-len(unpadded_base64_token) % 4)
                try:
                    token = base64.decodestring(base64_token).decode('utf-8')
                except Exception:
                    pass
        _self = request.handler.callable.__self__
        if request.remote.ip != '127.0.0.1':
            check_token = _self._user_controller.check_token if hasattr(_self, '_user_controller') else _self.webinterface.check_token
            if not check_token(token):
                raise RuntimeError()
        if pass_token is True:
            request.params['token'] = token
    except Exception:
        cherrypy.response.headers['Content-Type'] = 'application/json'
        cherrypy.response.status = 401  # Unauthorized
        cherrypy.response.body = '"invalid_token"'
        request.handler = None


cherrypy.tools.timestamp_filter = cherrypy.Tool('before_handler', timestamp_handler)
cherrypy.tools.cors = cherrypy.Tool('before_handler', cors_handler, priority=10)
cherrypy.tools.authenticated = cherrypy.Tool('before_handler', authentication_handler)
cherrypy.tools.params = cherrypy.Tool('before_handler', params_handler)


@decorator
def _openmotics_api(f, *args, **kwargs):
    start = time.time()
    timings = {}
    status = 200  # OK
    try:
        return_data = f(*args, **kwargs)
        data = limit_floats(dict({'success': True}.items() + return_data.items()))
    except cherrypy.HTTPError as ex:
        status = ex.status
        data = {'success': False, 'msg': ex._message}
    except InMaintenanceModeException:
        status = 503  # Service Unavailable
        data = {'success': False, 'msg': 'maintenance_mode'}
    except CommunicationTimedOutException:
        logger.error('Communication timeout during API call %s', f.__name__)
        status = 200  # OK
        data = {'success': False, 'msg': 'Internal communication timeout'}
    except Exception as ex:
        logger.exception('Unexpected error during API call %s', f.__name__)
        status = 200  # OK
        data = {'success': False, 'msg': str(ex)}
    timings['process'] = ('Processing', time.time() - start)
    serialization_start = time.time()
    contents = json.dumps(data)
    timings['serialization'] = 'Serialization', time.time() - serialization_start
    cherrypy.response.headers['Content-Type'] = 'application/json'
    cherrypy.response.headers['Server-Timing'] = ','.join(['{0}={1}; "{2}"'.format(key, value[1] * 1000, value[0])
                                                           for key, value in timings.iteritems()])
    if hasattr(f, 'deprecated') and f.deprecated is not None:
        cherrypy.response.headers['Warning'] = 'Warning: 299 - "Deprecated, replaced by: {0}"'.format(f.deprecated)
    cherrypy.response.status = status
    return contents


def openmotics_api(auth=False, check=None, pass_token=False, plugin_exposed=True, deprecated=None):
    def wrapper(func):
        func.deprecated = deprecated
        func = _openmotics_api(func)
        if auth is True:
            func = cherrypy.tools.authenticated(pass_token=pass_token)(func)
        if check is not None:
            func = cherrypy.tools.params(**check)(func)
        func.exposed = True
        func.plugin_exposed = plugin_exposed
        func.check = check
        return func
    return wrapper


def types(**kwargs):
    return kwargs


class OMPlugin(WebSocketPlugin):
    def __init__(self, bus):
        WebSocketPlugin.__init__(self, bus)
        self.metrics_receivers = {}
        self.events_receivers = {}

    def start(self):
        WebSocketPlugin.start(self)
        self.bus.subscribe('add-metrics-receiver', self.add_metrics_receiver)
        self.bus.subscribe('get-metrics-receivers', self.get_metrics_receivers)
        self.bus.subscribe('remove-metrics-receiver', self.remove_metrics_receiver)
        self.bus.subscribe('add-events-receiver', self.add_events_receiver)
        self.bus.subscribe('get-events-receivers', self.get_events_receivers)
        self.bus.subscribe('remove-events-receiver', self.remove_events_receiver)
        self.bus.subscribe('update-events-receiver', self.update_events_receiver)

    def stop(self):
        WebSocketPlugin.stop(self)
        self.bus.unsubscribe('add-metrics-receiver', self.add_metrics_receiver)
        self.bus.unsubscribe('get-metrics-receivers', self.get_metrics_receivers)
        self.bus.unsubscribe('remove-metrics-receiver', self.remove_metrics_receiver)
        self.bus.unsubscribe('add-events-receiver', self.add_events_receiver)
        self.bus.unsubscribe('get-events-receivers', self.get_events_receivers)
        self.bus.unsubscribe('remove-events-receiver', self.remove_events_receiver)
        self.bus.unsubscribe('update-events-receiver', self.update_events_receiver)

    def add_metrics_receiver(self, client_id, receiver_info):
        self.metrics_receivers[client_id] = receiver_info

    def get_metrics_receivers(self):
        return self.metrics_receivers

    def remove_metrics_receiver(self, client_id):
        self.metrics_receivers.pop(client_id, None)

    def add_events_receiver(self, client_id, receiver_info):
        self.events_receivers[client_id] = receiver_info

    def get_events_receivers(self):
        return self.events_receivers

    def remove_events_receiver(self, client_id):
        self.events_receivers.pop(client_id, None)

    def update_events_receiver(self, client_id, receiver_info):
        self.events_receivers[client_id].update(receiver_info)


class OMSocketTool(WebSocketTool):
    def upgrade(self, protocols=None, extensions=None, version=WS_VERSION, handler_cls=WebSocket, heartbeat_freq=None):
        _ = protocols  # ws4py doesn't support protocols the way we like (using them for authentication)
        request = cherrypy.serving.request
        allowed_protocols = []
        requested_protocols = request.headers.get('Sec-WebSocket-Protocol')
        if requested_protocols:
            for protocol in requested_protocols.split(','):
                protocol = protocol.strip()
                if 'authorization.bearer.' in protocol:
                    allowed_protocols.append(protocol)
        return WebSocketTool.upgrade(self,
                                     protocols=allowed_protocols,
                                     extensions=extensions,
                                     version=version,
                                     handler_cls=handler_cls,
                                     heartbeat_freq=heartbeat_freq)


class OMSocket(WebSocket):
    def once(self):
        """
        Almost exact the same code as in `WebSocket`, but somehow resolves an issue where not all
        data was read from the (secure) socket.
        """
        if self.terminated:
            return False

        try:
            b = self.sock.recv(self.reading_buffer_size)
            if self._is_secure:
                extra_b = self._get_from_pending()
                while len(extra_b) > 0:
                    b += extra_b
                    extra_b = self._get_from_pending()
        except Exception as e:
            self.unhandled_error(e)
            return False
        else:
            if not self.process(b):
                return False

        return True


# noinspection PyUnresolvedReferences
class MetricsSocket(OMSocket):
    """
    Handles web socket communications for metrics
    """
    def opened(self):
        if not hasattr(self, 'metadata'):
            return
        cherrypy.engine.publish('add-metrics-receiver',
                                self.metadata['client_id'],
                                {'source': self.metadata['source'],
                                 'metric_type': self.metadata['metric_type'],
                                 'token': self.metadata['token'],
                                 'socket': self})
        self.metadata['interface'].metrics_collector.set_websocket_interval(self.metadata['client_id'],
                                                                            self.metadata['metric_type'],
                                                                            self.metadata['interval'])

    def closed(self, *args, **kwargs):
        _ = args, kwargs
        if not hasattr(self, 'metadata'):
            return
        client_id = self.metadata['client_id']
        cherrypy.engine.publish('remove-metrics-receiver', client_id)
        self.metadata['interface'].metrics_collector.set_websocket_interval(client_id, self.metadata['metric_type'], None)


# noinspection PyUnresolvedReferences
class EventsSocket(OMSocket):
    """
    Handles web socket communications for events
    """
    def opened(self):
        if not hasattr(self, 'metadata'):
            return
        cherrypy.engine.publish('add-events-receiver',
                                self.metadata['client_id'],
                                {'token': self.metadata['token'],
                                 'subscribed_types': [],
                                 'socket': self})

    def closed(self, *args, **kwargs):
        _ = args, kwargs
        if not hasattr(self, 'metadata'):
            return
        client_id = self.metadata['client_id']
        cherrypy.engine.publish('remove-events-receiver', client_id)

    def received_message(self, message):
        if not hasattr(self, 'metadata'):
            return
        allowed_types = [Event.Types.OUTPUT_CHANGE,
                         Event.Types.THERMOSTAT_CHANGE,
                         Event.Types.THERMOSTAT_GROUP_CHANGE,
                         Event.Types.SHUTTER_CHANGE,
                         Event.Types.INPUT_TRIGGER]
        try:
            data = msgpack.loads(message.data)
            event = Event.deserialize(data)
            if event.type == Event.Types.ACTION:
                if event.data['action'] == 'set_subscription':
                    subscribed_types = [stype for stype in event.data['types'] if stype in allowed_types]
                    cherrypy.engine.publish('update-events-receiver',
                                            self.metadata['client_id'],
                                            {'subscribed_types': subscribed_types})
            elif event.type == Event.Types.PING:
                self.send(msgpack.dumps(Event(event_type=Event.Types.PONG,
                                              data=None).serialize()), binary=True)
        except Exception as ex:
            logger.exception('Error receiving message: %s', ex)
            # pass  # Ignore malformed data processing; in that case there's nothing that will happen


class WebInterface(object):
    """ This class defines the web interface served by cherrypy. """

    @provides('web_interface')
    @scope(SingletonScope)
    @inject(user_controller='user_controller', gateway_api='gateway_api', maintenance_service='maintenance_service',
            message_client='message_client', config_controller='config_controller',
            scheduling_controller='scheduling_controller', cloud_api_client='cloud_api_client')
    def __init__(self, user_controller, gateway_api, maintenance_service,
                 message_client, config_controller, scheduling_controller, cloud_api_client):
        """
        Constructor for the WebInterface.

        :param user_controller: used to create and authenticate users.
        :type user_controller: gateway.users.UserController
        :param gateway_api: used to communicate with the master.
        :type gateway_api: gateway.gateway_api.GatewayApi
        :param maintenance_service: used when opening maintenance mode.
        :type maintenance_service: master.maintenance.MaintenanceService
        :param message_client: an OM bus message client
        :type message_client: bus.om_bus_client.MessageClient
        :param config_controller: Configuration controller
        :type config_controller: gateway.config.ConfigController
        :param scheduling_controller: Scheduling Controller
        :type scheduling_controller: gateway.scheduling.SchedulingController
        :param cloud: The cloud API object
        :type cloud: cloud.client.OmApiClient
        """
        self._user_controller = user_controller
        self._config_controller = config_controller
        self._scheduling_controller = scheduling_controller
        self._plugin_controller = None

        self._gateway_api = gateway_api
        self._maintenance_service = maintenance_service
        self._message_client = message_client
        self._cloud_api_client = cloud_api_client
        self._plugin_controller = None
        self._metrics_collector = None
        self._metrics_controller = None

        self._ws_metrics_registered = False
        self._power_dirty = False

    def in_authorized_mode(self):
        return self._message_client.get_state('led_service', {}).get('authorized_mode', False)

    def distribute_metric(self, metric):
        try:
            answers = cherrypy.engine.publish('get-metrics-receivers')
            if not answers:
                return
            receivers = answers.pop()
            for client_id in receivers.keys():
                receiver_info = receivers.get(client_id)
                if receiver_info is None:
                    continue
                try:
                    if cherrypy.request.remote.ip != '127.0.0.1' and not self._user_controller.check_token(receiver_info['token']):
                        raise cherrypy.HTTPError(401, 'invalid_token')
                    sources = self._metrics_controller.get_filter('source', receiver_info['source'])
                    metric_types = self._metrics_controller.get_filter('metric_type', receiver_info['metric_type'])
                    if metric['source'] in sources and metric['type'] in metric_types:
                        receiver_info['socket'].send(msgpack.dumps(metric), binary=True)
                except cherrypy.HTTPError as ex:  # As might be caught from the `check_token` function
                    receiver_info['socket'].close(ex.code, ex.message)
                except Exception as ex:
                    logger.error('Failed to distribute metrics to WebSocket: %s', ex)
                    cherrypy.engine.publish('remove-metrics-receiver', client_id)
        except Exception as ex:
            logger.error('Failed to distribute metrics to WebSockets: %s', ex)

    def _send_event_websocket(self, event):
        try:
            answers = cherrypy.engine.publish('get-events-receivers')
            if not answers:
                return
            receivers = answers.pop()
            for client_id in receivers.keys():
                receiver_info = receivers.get(client_id)
                if receiver_info is None:
                    continue
                try:
                    if event.type not in receiver_info['subscribed_types']:
                        continue
                    if cherrypy.request.remote.ip != '127.0.0.1' and not self._user_controller.check_token(receiver_info['token']):
                        raise cherrypy.HTTPError(401, 'invalid_token')
                    receiver_info['socket'].send(msgpack.dumps(event.serialize()), binary=True)
                except cherrypy.HTTPError as ex:  # As might be caught from the `check_token` function
                    receiver_info['socket'].close(ex.code, ex.message)
                except Exception as ex:
                    logger.error('Failed to distribute events to WebSocket: %s', ex)
                    cherrypy.engine.publish('remove-events-receiver', client_id)
        except Exception as ex:
            logger.error('Failed to distribute events to WebSockets: %s', ex)

    def process_observer_event(self, event):
        """ Processes an observer event, pushing it forward to the upstream components (e.g. local websockets, cloud) """
        self._send_event_websocket(event)
<<<<<<< HEAD
        try:
            self._cloud_api_client.send_event(event)
        except APIException as api_exception:
            logger.error(api_exception)
=======
        if event.type not in [Event.Types.INPUT_TRIGGER,
                              Event.Types.ACTION,
                              Event.Types.PING,
                              Event.Types.PONG]:  # Some events are not relevant (yet) to send
            try:
                self._cloud.send_event(event)
            except APIException as api_exception:
                logger.error(api_exception)
>>>>>>> 9d999868

    def set_plugin_controller(self, plugin_controller):
        """
        Set the plugin controller.

        :type plugin_controller: plugins.base.PluginController
        """
        self._plugin_controller = plugin_controller

    def set_metrics_collector(self, metrics_collector):
        """ Set the metrics collector """
        self._metrics_collector = metrics_collector

    def set_metrics_controller(self, metrics_controller):
        """ Sets the metrics controller """
        self._metrics_controller = metrics_controller

    @cherrypy.expose
    def index(self):
        """
        Index page of the web service (Gateway GUI)
        :returns: Contents of index.html
        :rtype: str
        """
        return serve_file('/opt/openmotics/static/index.html', content_type='text/html')

    @openmotics_api(check=types(accept_terms=bool, timeout=int), plugin_exposed=False)
    def login(self, username, password, accept_terms=None, timeout=None):
        """
        Login to the web service, returns a token if successful, returns HTTP status code 401 otherwise.

        :param username: Name of the user.
        :type username: str
        :param password: Password of the user.
        :type password: str
        :param accept_terms: True if the terms are accepted
        :type accept_terms: bool | None
        :param timeout: Optional session timeout. 30d >= x >= 1h
        :type timeout: int
        :returns: Authentication token
        :rtype: str
        """

        success, data = self._user_controller.login(username, password, accept_terms, timeout)
        if success is True:
            return {'token': data}
        if data == 'terms_not_accepted':
            return {'next_step': 'accept_terms'}
        raise cherrypy.HTTPError(401, "invalid_credentials")

    @openmotics_api(auth=True, pass_token=True, plugin_exposed=False)
    def logout(self, token):
        """
        Logout from the web service.

        :returns: 'status': 'OK'
        :rtype: str
        """
        self._user_controller.logout(token)
        return {'status': 'OK'}

    @openmotics_api(plugin_exposed=False)
    def create_user(self, username, password):
        """
        Create a new user using a username and a password. Only possible in authorized mode.

        :param username: Name of the user.
        :type username: str
        :param password: Password of the user.
        :type password: str
        """
        if not self.in_authorized_mode():
            raise cherrypy.HTTPError(401, "unauthorized")
        self._user_controller.create_user(username, password, 'admin', True)
        return {}

    @openmotics_api(plugin_exposed=False)
    def get_usernames(self):
        """
        Get the names of the users on the gateway. Only possible in authorized mode.

        :returns: 'usernames': list of usernames (String).
        :rtype: dict
        """
        if not self.in_authorized_mode():
            raise cherrypy.HTTPError(401, "unauthorized")
        return {'usernames': self._user_controller.get_usernames()}

    @openmotics_api(plugin_exposed=False)
    def remove_user(self, username):
        """
        Remove a user. Only possible in authorized mode.

        :param username: Name of the user to remove.
        :type username: str
        """
        if not self.in_authorized_mode():
            raise cherrypy.HTTPError(401, "unauthorized")
        self._user_controller.remove_user(username)
        return {}

    @openmotics_api(auth=True, plugin_exposed=False)
    def open_maintenance(self):
        """
        Open maintenance mode, return the port of the maintenance socket.

        :returns: 'port': Port on which the maintenance ssl socket is listening (Integer between 6000 and 7000).
        :rtype: dict
        """
        port = random.randint(6000, 7000)
        self._maintenance_service.start_in_thread(port)
        return {'port': port}

    @openmotics_api(auth=True)
    def reset_master(self):
        """
        Perform a cold reset on the master.

        :returns: 'status': 'OK'.
        :rtype: dict
        """
        return self._gateway_api.reset_master()

    @openmotics_api(auth=True)
    def module_discover_start(self):
        """
        Start the module discover mode on the master.

        :returns: 'status': 'OK'.
        :rtype: dict
        """
        return self._gateway_api.module_discover_start()

    @openmotics_api(auth=True)
    def module_discover_stop(self):
        """
        Stop the module discover mode on the master.

        :returns: 'status': 'OK'.
        :rtype: dict
        """
        return self._gateway_api.module_discover_stop()

    @openmotics_api(auth=True)
    def module_discover_status(self):
        """
        Gets the status of the module discover mode on the master.

        :returns 'running': true|false
        :rtype: dict
        """
        return self._gateway_api.module_discover_status()

    @openmotics_api(auth=True)
    def get_module_log(self):
        """
        Get the log messages from the module discovery mode. This returns the current log
        messages and clear the log messages.

        :returns: 'log': list of tuples (log_level, message).
        :rtype: dict
        """
        return self._gateway_api.get_module_log()

    @openmotics_api(auth=True)
    def get_modules(self):
        """
        Get a list of all modules attached and registered with the master.

        :returns: Dict with:
        * 'outputs' (list of module types: O,R,D),
        * 'inputs' (list of input module types: I,T,L,C)
        * 'shutters' (List of modules types: S).
        :rtype: dict
        """
        return self._gateway_api.get_modules()

    @openmotics_api(auth=True)
    def get_modules_information(self):
        """
        Gets an overview of all modules and information
        :return: Dict containing information per address
        """
        return {'modules': self._gateway_api.get_modules_information()}

    @openmotics_api(auth=True)
    def get_features(self):
        """
        Returns all available features this Gateway supports. This allows to make flexible clients
        """
        features = [
            'metrics',  # Advanced metrics (including metrics over websockets)
            'dirty_flag',  # A dirty flag that can be used to trigger syncs on power & master
            'scheduling',  # Gateway backed scheduling
            'factory_reset',  # The gateway can be complete reset to factory standard
            'isolated_plugins',  # Plugins run in a separate process, so allow fine-graded control
        ]

        master_version = self._gateway_api.get_master_version()
        if master_version >= (3, 143, 77):
            features.append('default_timer_disabled')
        if master_version >= (3, 143, 79):
            features.append('100_steps_dimmer')

        return {'features': features}

    @openmotics_api(auth=True, check=types(type=int, id=int))
    def flash_leds(self, type, id):
        """
        Flash the leds on the module for an output/input/sensor.

        :param type: The module type: output/dimmer (0), input (1), sensor/temperatur (2).
        :type type: int
        :param id: The id of the output/input/sensor.
        :type id: int
        :returns: 'status': 'OK'.
        :rtype: dict
        """
        return self._gateway_api.flash_leds(type, id)

    @openmotics_api(auth=True)
    def get_status(self):
        """
        Get the status of the master.

        :returns: 'time': hour and minutes (HH:MM), 'date': day, month, year (DD:MM:YYYY), \
            'mode': Integer, 'version': a.b.c and 'hw_version': hardware version (Integer).
        :rtype: dict
        """
        return self._gateway_api.get_status()

    @openmotics_api(auth=True)
    def get_output_status(self):
        """
        Get the status of the outputs.

        :returns: 'status': list of dictionaries with the following keys: id, status, dimmer and ctimer.
        """
        return {'status': self._gateway_api.get_output_status()}

    @openmotics_api(auth=True, check=types(id=int, is_on=bool, dimmer=int, timer=int))
    def set_output(self, id, is_on, dimmer=None, timer=None):
        """
        Set the status, dimmer and timer of an output.

        :param id: The id of the output to set
        :type id: int
        :param is_on: Whether the output should be on
        :type is_on: bool
        :param dimmer: The dimmer value to set, None if unchanged
        :type dimmer: int or None
        :param timer: The timer value to set, None if unchanged
        :type timer: int
        """
        return self._gateway_api.set_output(id, is_on, dimmer, timer)

    @openmotics_api(auth=True)
    def set_all_lights_off(self):
        """
        Turn all lights off.
        """
        return self._gateway_api.set_all_lights_off()

    @openmotics_api(auth=True, check=types(floor=int))
    def set_all_lights_floor_off(self, floor):
        """
        Turn all lights on a given floor off.

        :param floor: The id of the floor
        :type floor: int
        """
        return self._gateway_api.set_all_lights_floor_off(floor)

    @openmotics_api(auth=True, check=types(floor=int))
    def set_all_lights_floor_on(self, floor):
        """
        Turn all lights on a given floor on.

        :param floor: The id of the floor
        :type floor: int
        """
        return self._gateway_api.set_all_lights_floor_on(floor)

    @openmotics_api(auth=True)
    def get_last_inputs(self):
        """
        Get the 5 last pressed inputs during the last 5 minutes.

        :returns: 'inputs': list of tuples (input, output).
        :rtype: dict
        """
        return {'inputs': self._gateway_api.get_last_inputs()}

    @openmotics_api(auth=True)
    def get_shutter_status(self):
        """
        Get the status of the shutters.

        :returns: 'status': list of dictionaries with the following keys: id, position.
        :rtype: dict
        """
        return self._gateway_api.get_shutter_status()

    @openmotics_api(auth=True, check=types(id=int, position=int))
    def do_shutter_down(self, id, position=None):
        """
        Make a shutter go down. The shutter stops automatically when the down or specified position is reached

        :param id: The id of the shutter.
        :type id: int
        :param position: The desired end position
        :type position: int
        :returns:'status': 'OK'.
        :rtype: dict
        """
        return self._gateway_api.do_shutter_down(id, position)

    @openmotics_api(auth=True, check=types(id=int, position=int))
    def do_shutter_up(self, id, position=None):
        """
        Make a shutter go up. The shutter stops automatically when the up or specified position is reached

        :param id: The id of the shutter.
        :type id: int
        :param position: The desired end position
        :type position: int
        :returns:'status': 'OK'.
        :rtype: dict
        """
        return self._gateway_api.do_shutter_up(id, position)

    @openmotics_api(auth=True, check=types(id=int))
    def do_shutter_stop(self, id):
        """
        Make a shutter stop.

        :param id: The id of the shutter.
        :type id: int
        :returns:'status': 'OK'.
        :rtype: dict
        """
        return self._gateway_api.do_shutter_stop(id)

    @openmotics_api(auth=True, check=types(id=int, position=int))
    def do_shutter_goto(self, id, position):
        """
        Make a shutter go up or down to the specified position.

        :param id: The id of the shutter.
        :type id: int
        :param position: The desired end position
        :type position: int
        :returns:'status': 'OK'.
        :rtype: dict
        """
        return self._gateway_api.do_shutter_goto(id, position)

    @openmotics_api(auth=True, check=types(id=int, position=int, direction=[ShutterController.Direction.UP, ShutterController.Direction.DOWN, ShutterController.Direction.STOP]))
    def shutter_report_position(self, id, position, direction=None):
        """
        Reports the actual position of a shutter

        :param id: The id of the shutter.
        :type id: int
        :param position: The actual position
        :type position: int
        :param direction: The direction
        :type direction: str
        :returns:'status': 'OK'.
        :rtype: dict
        """
        return self._gateway_api.shutter_report_position(id, position, direction)

    @openmotics_api(auth=True, check=types(id=int))
    def do_shutter_group_down(self, id):
        """
        Make a shutter group go down. The shutters stop automatically when the down position is
        reached (after the predefined number of seconds).

        :param id: The id of the shutter group.
        :type id: int
        :returns:'status': 'OK'.
        :rtype: dict
        """
        return self._gateway_api.do_shutter_group_down(id)

    @openmotics_api(auth=True, check=types(id=int))
    def do_shutter_group_up(self, id):
        """
        Make a shutter group go up. The shutters stop automatically when the up position is
        reached (after the predefined number of seconds).

        :param id: The id of the shutter group.
        :type id: int
        :returns:'status': 'OK'.
        :rtype: dict
        """
        return self._gateway_api.do_shutter_group_up(id)

    @openmotics_api(auth=True, check=types(id=int))
    def do_shutter_group_stop(self, id):
        """
        Make a shutter group stop.

        :param id: The id of the shutter group.
        :type id: int
        :returns:'status': 'OK'.
        :rtype: dict
        """
        return self._gateway_api.do_shutter_group_stop(id)

    @openmotics_api(auth=True)
    def get_thermostat_status(self):
        """
        Get the status of the thermostats.

        :returns: global status information about the thermostats: 'thermostats_on', \
            'automatic' and 'setpoint' and 'status': a list with status information for all \
            thermostats, each element in the list is a dict with the following keys: \
            'id', 'act', 'csetp', 'output0', 'output1', 'outside', 'mode'.
        :rtype: dict
        """
        return self._gateway_api.get_thermostat_status()

    @openmotics_api(auth=True, check=types(thermostat=int, temperature=float))
    def set_current_setpoint(self, thermostat, temperature):
        """
        Set the current setpoint of a thermostat.

        :param thermostat: The id of the thermostat to set
        :type thermostat: int
        :param temperature: The temperature to set in degrees Celcius
        :type temperature: float
        :return: 'status': 'OK'.
        :rtype: dict
        """
        return self._gateway_api.set_current_setpoint(thermostat, temperature)

    @openmotics_api(auth=True, check=types(thermostat_on=bool, automatic=bool, setpoint=int, cooling_mode=bool, cooling_on=bool))
    def set_thermostat_mode(self, thermostat_on, automatic=None, setpoint=None, cooling_mode=False, cooling_on=False):
        """
        Set the global mode of the thermostats. Thermostats can be on or off (thermostat_on),
        can be in cooling or heating (cooling_mode), cooling can be turned on or off (cooling_on).
        The automatic and setpoint parameters are here for backwards compatibility and will be
        applied to all thermostats. To control the automatic and setpoint parameters per thermostat
        use the set_per_thermostat_mode call instead.

        :param thermostat_on: Whether the thermostats are on
        :type thermostat_on: bool
        :param automatic: Automatic mode (True) or Manual mode (False).  This parameter is here for
            backwards compatibility, use set_per_thermostat_mode instead.
        :type automatic: bool or None
        :param setpoint: The current setpoint.  This parameter is here for backwards compatibility,
            use set_per_thermostat_mode instead.
        :type setpoint: int or None
        :param cooling_mode: Cooling mode (True) of Heating mode (False)
        :type cooling_mode: bool or None
        :param cooling_on: Turns cooling ON when set to true.
        :param cooling_on: bool or None
        :return: 'status': 'OK'.
        :rtype: dict
        """
        self._gateway_api.set_thermostat_mode(thermostat_on, cooling_mode, cooling_on, automatic, setpoint)

        return {'status': 'OK'}

    @openmotics_api(auth=True, check=types(thermostat_id=int, automatic=bool, setpoint=int))
    def set_per_thermostat_mode(self, thermostat_id, automatic, setpoint):
        """
        Set the thermostat mode of a given thermostat. Thermostats can be set to automatic or
        manual, in case of manual a setpoint (0 to 5) can be provided.

        :param thermostat_id: The thermostat id
        :type thermostat_id: int
        :param automatic: Automatic mode (True) or Manual mode (False).
        :type automatic: bool
        :param setpoint: The current setpoint.
        :type setpoint: int
        """
        return self._gateway_api.set_per_thermostat_mode(thermostat_id, automatic, setpoint)

    @openmotics_api(auth=True)
    def get_airco_status(self):
        """
        Get the mode of the airco attached to a all thermostats.

        :returns: dict with ASB0-ASB31.
        :rtype: dict
        """
        return self._gateway_api.get_airco_status()

    @openmotics_api(auth=True, check=types(thermostat_id=int, airco_on=bool))
    def set_airco_status(self, thermostat_id, airco_on):
        """
        Set the mode of the airco attached to a given thermostat.

        :param thermostat_id: The thermostat id.
        :type thermostat_id: int
        :param airco_on: Turns the airco on if True.
        :type airco_on: bool
        :returns: dict with 'status'
        :rtype: dict
        """
        return self._gateway_api.set_airco_status(thermostat_id, airco_on)

    @openmotics_api(auth=True)
    def get_sensor_temperature_status(self):
        """
        Get the current temperature of all sensors.

        :returns: 'status': list of 32 temperatures, 1 for each sensor.
        :rtype: dict
        """
        return {'status': self._gateway_api.get_sensor_temperature_status()}

    @openmotics_api(auth=True)
    def get_sensor_humidity_status(self):
        """
        Get the current humidity of all sensors.

        :returns: 'status': List of 32 bytes, 1 for each sensor.
        :rtype: dict
        """
        return {'status': self._gateway_api.get_sensor_humidity_status()}

    @openmotics_api(auth=True)
    def get_sensor_brightness_status(self):
        """
        Get the current brightness of all sensors.

        :returns: 'status': List of 32 bytes, 1 for each sensor.
        :rtype: dict
        """
        return {'status': self._gateway_api.get_sensor_brightness_status()}

    @openmotics_api(auth=True, check=types(sensor_id=int, temperature=float, humidity=float, brightness=int))
    def set_virtual_sensor(self, sensor_id, temperature, humidity, brightness):
        """
        Set the temperature, humidity and brightness value of a virtual sensor.

        :param sensor_id: The id of the sensor.
        :type sensor_id: int
        :param temperature: The temperature to set in degrees Celcius
        :type temperature: float
        :param humidity: The humidity to set in percentage
        :type humidity: float
        :param brightness: The brightness to set in percentage
        :type brightness: int
        :returns: dict with 'status'.
        :rtype: dict
        """
        return self._gateway_api.set_virtual_sensor(sensor_id, temperature, humidity, brightness)

    @openmotics_api(auth=True, check=types(action_type=int, action_number=int))
    def do_basic_action(self, action_type, action_number):
        """
        Execute a basic action.

        :param action_type: The type of the action as defined by the master api.
        :type action_type: int
        :param action_number: The number provided to the basic action, its meaning depends on the action_type.
        :type action_number: int
        """
        return self._gateway_api.do_basic_action(action_type, action_number)

    @openmotics_api(auth=True, check=types(group_action_id=int))
    def do_group_action(self, group_action_id):
        """
        Execute a group action.

        :param group_action_id: The id of the group action
        :type group_action_id: int
        """
        return self._gateway_api.do_group_action(group_action_id)

    @openmotics_api(auth=True, check=types(status=bool))
    def set_master_status_leds(self, status):
        """
        Set the status of the leds on the master.

        :param status: whether the leds should be on (true) or off (false).
        :type status: bool
        """
        return self._gateway_api.set_master_status_leds(status)

    @cherrypy.expose
    @cherrypy.tools.authenticated()
    def get_full_backup(self):
        """
        Get a backup (tar) of the master eeprom and the sqlite databases.

        :returns: Tar containing 4 files: master.eep, config.db, scheduled.db, power.db and
            eeprom_extensions.db as a string of bytes.
        :rtype: dict
        """
        cherrypy.response.headers['Content-Type'] = 'application/octet-stream'
        return self._gateway_api.get_full_backup()

    @openmotics_api(auth=True, plugin_exposed=False)
    def restore_full_backup(self, backup_data):
        """
        Restore a full backup containing the master eeprom and the sqlite databases.

        :param backup_data: The full backup to restore: tar containing 4 files: master.eep, config.db, \
            scheduled.db, power.db and eeprom_extensions.db as a string of bytes.
        :type backup_data: multipart/form-data encoded bytes.
        :returns: dict with 'output' key.
        :rtype: dict
        """
        data = backup_data.file.read()
        if not data:
            raise RuntimeError('backup_data is empty')
        return self._gateway_api.restore_full_backup(data)

    @cherrypy.expose
    @cherrypy.tools.authenticated()
    def get_master_backup(self):
        """
        Get a backup of the eeprom of the master.

        :returns: This function does not return a dict, unlike all other API functions: it \
            returns a string of bytes (size = 64kb).
        :rtype: bytearray
        """
        cherrypy.response.headers['Content-Type'] = 'application/octet-stream'
        return self._gateway_api.get_master_backup()

    @openmotics_api(auth=True)
    def master_restore(self, data):
        """
        Restore a backup of the eeprom of the master.

        :param data: The eeprom backup to restore.
        :type data: multipart/form-data encoded bytes (size = 64 kb).
        :returns: 'output': array with the addresses that were written.
        :rtype: dict
        """
        data = data.file.read()
        return self._gateway_api.master_restore(data)

    @openmotics_api(auth=True)
    def get_errors(self):
        """
        Get the number of seconds since the last successul communication with the master and
        power modules (master_last_success, power_last_success) and the error list per module
        (input and output modules). The modules are identified by O1, O2, I1, I2, ...

        :returns: 'errors': list of tuples (module, nr_errors), 'master_last_success': UNIX \
            timestamp of the last succesful master communication and 'power_last_success': UNIX \
            timestamp of the last successful power communication.
        :rtype: dict
        """
        try:
            errors = self._gateway_api.master_error_list()
        except Exception:
            # In case of communications problems with the master.
            errors = []

        master_last = self._gateway_api.master_last_success()
        power_last = self._gateway_api.power_last_success()

        return {'errors': errors,
                'master_last_success': master_last,
                'power_last_success': power_last}

    @openmotics_api(auth=True)
    def master_clear_error_list(self):
        """
        Clear the number of errors.
        """
        return self._gateway_api.master_clear_error_list

    @openmotics_api(auth=True, check=types(id=int, fields='json'))
    def get_output_configuration(self, id, fields=None):
        """
        Get a specific output_configuration defined by its id.

        :param id: The id of the output_configuration
        :type id: int
        :param fields: The fields of the output_configuration to get. (None gets all fields)
        :type fields: list
        :returns: 'config': output_configuration dict: contains 'id' (Id), 'can_led_1_function' (Enum), 'can_led_1_id' (Byte), 'can_led_2_function' (Enum), 'can_led_2_id' (Byte), 'can_led_3_function' (Enum), 'can_led_3_id' (Byte), 'can_led_4_function' (Enum), 'can_led_4_id' (Byte), 'floor' (Byte), 'module_type' (String[1]), 'name' (String[16]), 'room' (Byte), 'timer' (Word), 'type' (Byte)
        :rtype: dict
        """
        return {'config': self._gateway_api.get_output_configuration(id, fields)}

    @openmotics_api(auth=True, check=types(fields='json'))
    def get_output_configurations(self, fields=None):
        """
        Get all output_configurations.

        :param fields: The field of the output_configuration to get. (None gets all fields)
        :type fields: list
        :returns: 'config': list of output_configuration dict: contains 'id' (Id), 'can_led_1_function' (Enum), 'can_led_1_id' (Byte), 'can_led_2_function' (Enum), 'can_led_2_id' (Byte), 'can_led_3_function' (Enum), 'can_led_3_id' (Byte), 'can_led_4_function' (Enum), 'can_led_4_id' (Byte), 'floor' (Byte), 'module_type' (String[1]), 'name' (String[16]), 'room' (Byte), 'timer' (Word), 'type' (Byte)
        :rtype: dict
        """
        return {'config': self._gateway_api.get_output_configurations(fields)}

    @openmotics_api(auth=True, check=types(config='json'))
    def set_output_configuration(self, config):
        """
        Set one output_configuration.

        :param config: The output_configuration to set: dict: contains 'id' (Id), 'can_led_1_function' (Enum), 'can_led_1_id' (Byte), 'can_led_2_function' (Enum), 'can_led_2_id' (Byte), 'can_led_3_function' (Enum), 'can_led_3_id' (Byte), 'can_led_4_function' (Enum), 'can_led_4_id' (Byte), 'floor' (Byte), 'name' (String[16]), 'room' (Byte), 'timer' (Word), 'type' (Byte)
        :type config: dict
        """
        self._gateway_api.set_output_configuration(config)
        return {}

    @openmotics_api(auth=True, check=types(config='json'))
    def set_output_configurations(self, config):
        """
        Set multiple output_configurations.

        :param config: The list of output_configurations to set: list of output_configuration dict: contains 'id' (Id), 'can_led_1_function' (Enum), 'can_led_1_id' (Byte), 'can_led_2_function' (Enum), 'can_led_2_id' (Byte), 'can_led_3_function' (Enum), 'can_led_3_id' (Byte), 'can_led_4_function' (Enum), 'can_led_4_id' (Byte), 'floor' (Byte), 'name' (String[16]), 'room' (Byte), 'timer' (Word), 'type' (Byte)
        :type config: list
        """
        self._gateway_api.set_output_configurations(config)
        return {}

    @openmotics_api(auth=True, check=types(id=int, fields='json'))
    def get_shutter_configuration(self, id, fields=None):
        """
        Get a specific shutter_configuration defined by its id.

        :param id: The id of the shutter_configuration
        :type id: Id
        :param fields: The fields of the shutter_configuration to get. (None gets all fields)
        :type fields: list
        :returns: 'config': shutter_configuration dict: contains 'id' (Id), 'group_1' (Byte), 'group_2' (Byte), 'name' (String[16]), 'room' (Byte), 'timer_down' (Byte), 'timer_up' (Byte), 'up_down_config' (Byte)
        :rtype: dict
        """
        return {'config': self._gateway_api.get_shutter_configuration(id, fields)}

    @openmotics_api(auth=True, check=types(fields='json'))
    def get_shutter_configurations(self, fields=None):
        """
        Get all shutter_configurations.

        :param fields: The fields of the shutter_configuration to get. (None gets all fields)
        :type fields: list
        :returns: 'config': list of shutter_configuration dict: contains 'id' (Id), 'group_1' (Byte), 'group_2' (Byte), 'name' (String[16]), 'room' (Byte), 'timer_down' (Byte), 'timer_up' (Byte), 'up_down_config' (Byte)
        :rtype: dict
        """
        return {'config': self._gateway_api.get_shutter_configurations(fields)}

    @openmotics_api(auth=True, check=types(config='json'))
    def set_shutter_configuration(self, config):
        """
        Set one shutter_configuration.

        :param config: The shutter_configuration to set: shutter_configuration dict: contains 'id' (Id), 'group_1' (Byte), 'group_2' (Byte), 'name' (String[16]), 'room' (Byte), 'timer_down' (Byte), 'timer_up' (Byte), 'up_down_config' (Byte)
        :type config: dict
        """
        self._gateway_api.set_shutter_configuration(config)
        return {}

    @openmotics_api(auth=True, check=types(config='json'))
    def set_shutter_configurations(self, config):
        """
        Set multiple shutter_configurations.

        :param config: The list of shutter_configurations to set: list of shutter_configuration dict: contains 'id' (Id), 'group_1' (Byte), 'group_2' (Byte), 'name' (String[16]), 'room' (Byte), 'timer_down' (Byte), 'timer_up' (Byte), 'up_down_config' (Byte)
        :type config: list
        """
        self._gateway_api.set_shutter_configurations(config)
        return {}

    @openmotics_api(auth=True, check=types(id=int, fields='json'))
    def get_shutter_group_configuration(self, id, fields=None):
        """
        Get a specific shutter_group_configuration defined by its id.

        :param id: The id of the shutter_group_configuration
        :type id: int
        :param fields: The field of the shutter_group_configuration to get. (None gets all fields)
        :type fields: list
        :returns: 'config': shutter_group_configuration dict: contains 'id' (Id), 'room' (Byte), 'timer_down' (Byte), 'timer_up' (Byte)
        :rtype: dict
        """
        return {'config': self._gateway_api.get_shutter_group_configuration(id, fields)}

    @openmotics_api(auth=True, check=types(fields='json'))
    def get_shutter_group_configurations(self, fields=None):
        """
        Get all shutter_group_configurations.

        :param fields: The field of the shutter_group_configuration to get. (None gets all fields)
        :type fields: list
        :returns: 'config': list of shutter_group_configuration dict: contains 'id' (Id), 'room' (Byte), 'timer_down' (Byte), 'timer_up' (Byte)
        :rtype: dict
        """
        return {'config': self._gateway_api.get_shutter_group_configurations(fields)}

    @openmotics_api(auth=True, check=types(config='json'))
    def set_shutter_group_configuration(self, config):
        """
        Set one shutter_group_configuration.

        :param config: The shutter_group_configuration to set: shutter_group_configuration dict: contains 'id' (Id), 'room' (Byte), 'timer_down' (Byte), 'timer_up' (Byte)
        :type config: dict
        """
        self._gateway_api.set_shutter_group_configuration(config)
        return {}

    @openmotics_api(auth=True, check=types(config='json'))
    def set_shutter_group_configurations(self, config):
        """
        Set multiple shutter_group_configurations.

        :param config: The list of shutter_group_configurations to set: list of shutter_group_configuration dict: contains 'id' (Id), 'room' (Byte), 'timer_down' (Byte), 'timer_up' (Byte)
        :type config: list
        """
        self._gateway_api.set_shutter_group_configurations(config)
        return {}

    @openmotics_api(auth=True, check=types(id=int, fields='json'))
    def get_input_configuration(self, id, fields=None):
        """
        Get a specific input_configuration defined by its id.

        :param id: The id of the input_configuration
        :type id: int
        :param fields: The field of the input_configuration to get. (None gets all fields)
        :type fields: list
        :returns: 'config': input_configuration dict: contains 'id' (Id), 'action' (Byte), 'basic_actions' (Actions[15]), 'invert' (Byte), 'module_type' (String[1]), 'name' (String[8]), 'room' (Byte)
        :rtype: dict
        """
        return {'config': self._gateway_api.get_input_configuration(id, fields)}

    @openmotics_api(auth=True, check=types(fields='json'))
    def get_input_configurations(self, fields=None):
        """
        Get all input_configurations.

        :param fields: The field of the input_configuration to get. (None gets all fields)
        :type fields: list
        :returns: 'config': list of input_configuration dict: contains 'id' (Id), 'action' (Byte), 'basic_actions' (Actions[15]), 'invert' (Byte), 'module_type' (String[1]), 'name' (String[8]), 'room' (Byte)
        :rtype: dict
        """
        return {'config': self._gateway_api.get_input_configurations(fields)}

    @openmotics_api(auth=True, check=types(config='json'))
    def set_input_configuration(self, config):
        """
        Set one input_configuration.

        :param config: The input_configuration to set: input_configuration dict: contains 'id' (Id), 'action' (Byte), 'basic_actions' (Actions[15]), 'invert' (Byte), 'name' (String[8]), 'room' (Byte)
        :type config: dict
        """
        self._gateway_api.set_input_configuration(config)
        return {}

    @openmotics_api(auth=True, check=types(config='json'))
    def set_input_configurations(self, config):
        """
        Set multiple input_configurations.

        :param config: The list of input_configurations to set: list of input_configuration dict: contains 'id' (Id), 'action' (Byte), 'basic_actions' (Actions[15]), 'invert' (Byte), 'name' (String[8]), 'room' (Byte)
        :type config: list
        """
        self._gateway_api.set_input_configurations(config)
        return {}

    @openmotics_api(auth=True, check=types(id=int, fields='json'))
    def get_thermostat_configuration(self, id, fields=None):
        """
        Get a specific thermostat_configuration defined by its id.

        :param id: The id of the thermostat_configuration
        :type id: int
        :param fields: The field of the thermostat_configuration to get. (None gets all fields)
        :type fields: list
        :returns: 'config': thermostat_configuration dict: contains 'id' (Id), 'auto_fri' ([temp_n(Temp),start_d1(Time),stop_d1(Time),temp_d1(Temp),start_d2(Time),stop_d2(Time),temp_d2(Temp)]), 'auto_mon' ([temp_n(Temp),start_d1(Time),stop_d1(Time),temp_d1(Temp),start_d2(Time),stop_d2(Time),temp_d2(Temp)]), 'auto_sat' ([temp_n(Temp),start_d1(Time),stop_d1(Time),temp_d1(Temp),start_d2(Time),stop_d2(Time),temp_d2(Temp)]), 'auto_sun' ([temp_n(Temp),start_d1(Time),stop_d1(Time),temp_d1(Temp),start_d2(Time),stop_d2(Time),temp_d2(Temp)]), 'auto_thu' ([temp_n(Temp),start_d1(Time),stop_d1(Time),temp_d1(Temp),start_d2(Time),stop_d2(Time),temp_d2(Temp)]), 'auto_tue' ([temp_n(Temp),start_d1(Time),stop_d1(Time),temp_d1(Temp),start_d2(Time),stop_d2(Time),temp_d2(Temp)]), 'auto_wed' ([temp_n(Temp),start_d1(Time),stop_d1(Time),temp_d1(Temp),start_d2(Time),stop_d2(Time),temp_d2(Temp)]), 'name' (String[16]), 'output0' (Byte), 'output1' (Byte), 'permanent_manual' (Boolean), 'pid_d' (Byte), 'pid_i' (Byte), 'pid_int' (Byte), 'pid_p' (Byte), 'room' (Byte), 'sensor' (Byte), 'setp0' (Temp), 'setp1' (Temp), 'setp2' (Temp), 'setp3' (Temp), 'setp4' (Temp), 'setp5' (Temp)
        :rtype: dict
        """
        return {'config': self._gateway_api.get_thermostat_configuration(id, fields)}

    @openmotics_api(auth=True, check=types(fields='json'))
    def get_thermostat_configurations(self, fields=None):
        """
        Get all thermostat_configurations.

        :param fields: The field of the thermostat_configuration to get. (None gets all fields)
        :type fields: list
        :returns: 'config': list of thermostat_configuration dict: contains 'id' (Id), 'auto_fri' ([temp_n(Temp),start_d1(Time),stop_d1(Time),temp_d1(Temp),start_d2(Time),stop_d2(Time),temp_d2(Temp)]), 'auto_mon' ([temp_n(Temp),start_d1(Time),stop_d1(Time),temp_d1(Temp),start_d2(Time),stop_d2(Time),temp_d2(Temp)]), 'auto_sat' ([temp_n(Temp),start_d1(Time),stop_d1(Time),temp_d1(Temp),start_d2(Time),stop_d2(Time),temp_d2(Temp)]), 'auto_sun' ([temp_n(Temp),start_d1(Time),stop_d1(Time),temp_d1(Temp),start_d2(Time),stop_d2(Time),temp_d2(Temp)]), 'auto_thu' ([temp_n(Temp),start_d1(Time),stop_d1(Time),temp_d1(Temp),start_d2(Time),stop_d2(Time),temp_d2(Temp)]), 'auto_tue' ([temp_n(Temp),start_d1(Time),stop_d1(Time),temp_d1(Temp),start_d2(Time),stop_d2(Time),temp_d2(Temp)]), 'auto_wed' ([temp_n(Temp),start_d1(Time),stop_d1(Time),temp_d1(Temp),start_d2(Time),stop_d2(Time),temp_d2(Temp)]), 'name' (String[16]), 'output0' (Byte), 'output1' (Byte), 'permanent_manual' (Boolean), 'pid_d' (Byte), 'pid_i' (Byte), 'pid_int' (Byte), 'pid_p' (Byte), 'room' (Byte), 'sensor' (Byte), 'setp0' (Temp), 'setp1' (Temp), 'setp2' (Temp), 'setp3' (Temp), 'setp4' (Temp), 'setp5' (Temp)
        :rtype: dict
        """
        return {'config': self._gateway_api.get_thermostat_configurations(fields)}

    @openmotics_api(auth=True, check=types(config='json'))
    def set_thermostat_configuration(self, config):
        """
        Set one thermostat_configuration.

        :param config: The thermostat_configuration to set: thermostat_configuration dict: contains 'id' (Id), 'auto_fri' ([temp_n(Temp),start_d1(Time),stop_d1(Time),temp_d1(Temp),start_d2(Time),stop_d2(Time),temp_d2(Temp)]), 'auto_mon' ([temp_n(Temp),start_d1(Time),stop_d1(Time),temp_d1(Temp),start_d2(Time),stop_d2(Time),temp_d2(Temp)]), 'auto_sat' ([temp_n(Temp),start_d1(Time),stop_d1(Time),temp_d1(Temp),start_d2(Time),stop_d2(Time),temp_d2(Temp)]), 'auto_sun' ([temp_n(Temp),start_d1(Time),stop_d1(Time),temp_d1(Temp),start_d2(Time),stop_d2(Time),temp_d2(Temp)]), 'auto_thu' ([temp_n(Temp),start_d1(Time),stop_d1(Time),temp_d1(Temp),start_d2(Time),stop_d2(Time),temp_d2(Temp)]), 'auto_tue' ([temp_n(Temp),start_d1(Time),stop_d1(Time),temp_d1(Temp),start_d2(Time),stop_d2(Time),temp_d2(Temp)]), 'auto_wed' ([temp_n(Temp),start_d1(Time),stop_d1(Time),temp_d1(Temp),start_d2(Time),stop_d2(Time),temp_d2(Temp)]), 'name' (String[16]), 'output0' (Byte), 'output1' (Byte), 'permanent_manual' (Boolean), 'pid_d' (Byte), 'pid_i' (Byte), 'pid_int' (Byte), 'pid_p' (Byte), 'room' (Byte), 'sensor' (Byte), 'setp0' (Temp), 'setp1' (Temp), 'setp2' (Temp), 'setp3' (Temp), 'setp4' (Temp), 'setp5' (Temp)
        :type config: dict
        """
        self._gateway_api.set_thermostat_configuration(config)
        return {}

    @openmotics_api(auth=True, check=types(config='json'))
    def set_thermostat_configurations(self, config):
        """
        Set multiple thermostat_configurations.

        :param config: The list of thermostat_configurations to set: list of thermostat_configuration dict: contains 'id' (Id), 'auto_fri' ([temp_n(Temp),start_d1(Time),stop_d1(Time),temp_d1(Temp),start_d2(Time),stop_d2(Time),temp_d2(Temp)]), 'auto_mon' ([temp_n(Temp),start_d1(Time),stop_d1(Time),temp_d1(Temp),start_d2(Time),stop_d2(Time),temp_d2(Temp)]), 'auto_sat' ([temp_n(Temp),start_d1(Time),stop_d1(Time),temp_d1(Temp),start_d2(Time),stop_d2(Time),temp_d2(Temp)]), 'auto_sun' ([temp_n(Temp),start_d1(Time),stop_d1(Time),temp_d1(Temp),start_d2(Time),stop_d2(Time),temp_d2(Temp)]), 'auto_thu' ([temp_n(Temp),start_d1(Time),stop_d1(Time),temp_d1(Temp),start_d2(Time),stop_d2(Time),temp_d2(Temp)]), 'auto_tue' ([temp_n(Temp),start_d1(Time),stop_d1(Time),temp_d1(Temp),start_d2(Time),stop_d2(Time),temp_d2(Temp)]), 'auto_wed' ([temp_n(Temp),start_d1(Time),stop_d1(Time),temp_d1(Temp),start_d2(Time),stop_d2(Time),temp_d2(Temp)]), 'name' (String[16]), 'output0' (Byte), 'output1' (Byte), 'permanent_manual' (Boolean), 'pid_d' (Byte), 'pid_i' (Byte), 'pid_int' (Byte), 'pid_p' (Byte), 'room' (Byte), 'sensor' (Byte), 'setp0' (Temp), 'setp1' (Temp), 'setp2' (Temp), 'setp3' (Temp), 'setp4' (Temp), 'setp5' (Temp)
        :type config: list
        """
        self._gateway_api.set_thermostat_configurations(config)
        return {}

    @openmotics_api(auth=True, check=types(id=int, fields='json'))
    def get_sensor_configuration(self, id, fields=None):
        """
        Get a specific sensor_configuration defined by its id.

        :param id: The id of the sensor_configuration
        :type id: int
        :param fields: The field of the sensor_configuration to get. (None gets all fields)
        :type fields: list
        :returns: 'config': sensor_configuration dict: contains 'id' (Id), 'name' (String[16]), 'offset' (SignedTemp(-7.5 to 7.5 degrees)), 'room' (Byte), 'virtual' (Boolean)
        :rtype: dict
        """
        return {'config': self._gateway_api.get_sensor_configuration(id, fields)}

    @openmotics_api(auth=True, check=types(fields='json'))
    def get_sensor_configurations(self, fields=None):
        """
        Get all sensor_configurations.

        :param fields: The field of the sensor_configuration to get. (None gets all fields)
        :type fields: list
        :returns: 'config': list of sensor_configuration dict: contains 'id' (Id), 'name' (String[16]), 'offset' (SignedTemp(-7.5 to 7.5 degrees)), 'room' (Byte), 'virtual' (Boolean)
        :rtype: dict
        """
        return {'config': self._gateway_api.get_sensor_configurations(fields)}

    @openmotics_api(auth=True, check=types(config='json'))
    def set_sensor_configuration(self, config):
        """
        Set one sensor_configuration.

        :param config: The sensor_configuration to set: sensor_configuration dict: contains 'id' (Id), 'name' (String[16]), 'offset' (SignedTemp(-7.5 to 7.5 degrees)), 'room' (Byte), 'virtual' (Boolean)
        :type config: dict
        """
        self._gateway_api.set_sensor_configuration(config)
        return {}

    @openmotics_api(auth=True, check=types(config='json'))
    def set_sensor_configurations(self, config):
        """
        Set multiple sensor_configurations.

        :param config: The list of sensor_configurations to set: list of sensor_configuration dict: contains 'id' (Id), 'name' (String[16]), 'offset' (SignedTemp(-7.5 to 7.5 degrees)), 'room' (Byte), 'virtual' (Boolean)
        :type config: list
        """
        self._gateway_api.set_sensor_configurations(config)
        return {}

    @openmotics_api(auth=True, check=types(id=int, fields='json'))
    def get_pump_group_configuration(self, id, fields=None):
        """
        Get a specific pump_group_configuration defined by its id.

        :param id: The id of the pump_group_configuration
        :type id: int
        :param fields: The field of the pump_group_configuration to get. (None gets all fields)
        :type fields: list
        :returns: 'config': pump_group_configuration dict: contains 'id' (Id), 'outputs' (CSV[32]), 'room' (Byte)
        :rtype: dict
        """
        return {'config': self._gateway_api.get_pump_group_configuration(id, fields)}

    @openmotics_api(auth=True, check=types(fields='json'))
    def get_pump_group_configurations(self, fields=None):
        """
        Get all pump_group_configurations.

        :param fields: The field of the pump_group_configuration to get. (None gets all fields)
        :type fields: list
        :returns: 'config': list of pump_group_configuration dict: contains 'id' (Id), 'outputs' (CSV[32]), 'room' (Byte)
        :rtype: dict
        """
        return {'config': self._gateway_api.get_pump_group_configurations(fields)}

    @openmotics_api(auth=True, check=types(config='json'))
    def set_pump_group_configuration(self, config):
        """
        Set one pump_group_configuration.

        :param config: The pump_group_configuration to set: pump_group_configuration dict: contains 'id' (Id), 'outputs' (CSV[32]), 'room' (Byte)
        :type config: dict
        """
        self._gateway_api.set_pump_group_configuration(config)
        return {}

    @openmotics_api(auth=True, check=types(config='json'))
    def set_pump_group_configurations(self, config):
        """
        Set multiple pump_group_configurations.

        :param config: The list of pump_group_configurations to set: list of pump_group_configuration dict: contains 'id' (Id), 'outputs' (CSV[32]), 'room' (Byte)
        :type config: list
        """
        self._gateway_api.set_pump_group_configurations(config)
        return {}

    @openmotics_api(auth=True, check=types(id=int, fields='json'))
    def get_cooling_configuration(self, id, fields=None):
        """
        Get a specific cooling_configuration defined by its id.

        :param id: The id of the cooling_configuration
        :type id: int
        :param fields: The field of the cooling_configuration to get. (None gets all fields)
        :type fields: list
        :returns: 'config': cooling_configuration dict: contains 'id' (Id), 'auto_fri' ([temp_n(Temp),start_d1(Time),stop_d1(Time),temp_d1(Temp),start_d2(Time),stop_d2(Time),temp_d2(Temp)]), 'auto_mon' ([temp_n(Temp),start_d1(Time),stop_d1(Time),temp_d1(Temp),start_d2(Time),stop_d2(Time),temp_d2(Temp)]), 'auto_sat' ([temp_n(Temp),start_d1(Time),stop_d1(Time),temp_d1(Temp),start_d2(Time),stop_d2(Time),temp_d2(Temp)]), 'auto_sun' ([temp_n(Temp),start_d1(Time),stop_d1(Time),temp_d1(Temp),start_d2(Time),stop_d2(Time),temp_d2(Temp)]), 'auto_thu' ([temp_n(Temp),start_d1(Time),stop_d1(Time),temp_d1(Temp),start_d2(Time),stop_d2(Time),temp_d2(Temp)]), 'auto_tue' ([temp_n(Temp),start_d1(Time),stop_d1(Time),temp_d1(Temp),start_d2(Time),stop_d2(Time),temp_d2(Temp)]), 'auto_wed' ([temp_n(Temp),start_d1(Time),stop_d1(Time),temp_d1(Temp),start_d2(Time),stop_d2(Time),temp_d2(Temp)]), 'name' (String[16]), 'output0' (Byte), 'output1' (Byte), 'permanent_manual' (Boolean), 'pid_d' (Byte), 'pid_i' (Byte), 'pid_int' (Byte), 'pid_p' (Byte), 'room' (Byte), 'sensor' (Byte), 'setp0' (Temp), 'setp1' (Temp), 'setp2' (Temp), 'setp3' (Temp), 'setp4' (Temp), 'setp5' (Temp)
        :rtype: dict
        """
        return {'config': self._gateway_api.get_cooling_configuration(id, fields)}

    @openmotics_api(auth=True, check=types(fields='json'))
    def get_cooling_configurations(self, fields=None):
        """
        Get all cooling_configurations.

        :param fields: The field of the cooling_configuration to get. (None gets all fields)
        :type fields: list
        :returns: 'config': list of cooling_configuration dict: contains 'id' (Id), 'auto_fri' ([temp_n(Temp),start_d1(Time),stop_d1(Time),temp_d1(Temp),start_d2(Time),stop_d2(Time),temp_d2(Temp)]), 'auto_mon' ([temp_n(Temp),start_d1(Time),stop_d1(Time),temp_d1(Temp),start_d2(Time),stop_d2(Time),temp_d2(Temp)]), 'auto_sat' ([temp_n(Temp),start_d1(Time),stop_d1(Time),temp_d1(Temp),start_d2(Time),stop_d2(Time),temp_d2(Temp)]), 'auto_sun' ([temp_n(Temp),start_d1(Time),stop_d1(Time),temp_d1(Temp),start_d2(Time),stop_d2(Time),temp_d2(Temp)]), 'auto_thu' ([temp_n(Temp),start_d1(Time),stop_d1(Time),temp_d1(Temp),start_d2(Time),stop_d2(Time),temp_d2(Temp)]), 'auto_tue' ([temp_n(Temp),start_d1(Time),stop_d1(Time),temp_d1(Temp),start_d2(Time),stop_d2(Time),temp_d2(Temp)]), 'auto_wed' ([temp_n(Temp),start_d1(Time),stop_d1(Time),temp_d1(Temp),start_d2(Time),stop_d2(Time),temp_d2(Temp)]), 'name' (String[16]), 'output0' (Byte), 'output1' (Byte), 'permanent_manual' (Boolean), 'pid_d' (Byte), 'pid_i' (Byte), 'pid_int' (Byte), 'pid_p' (Byte), 'room' (Byte), 'sensor' (Byte), 'setp0' (Temp), 'setp1' (Temp), 'setp2' (Temp), 'setp3' (Temp), 'setp4' (Temp), 'setp5' (Temp)
        :rtype: dict
        """
        return {'config': self._gateway_api.get_cooling_configurations(fields)}

    @openmotics_api(auth=True, check=types(config='json'))
    def set_cooling_configuration(self, config):
        """
        Set one cooling_configuration.

        :param config: The cooling_configuration to set: cooling_configuration dict: contains 'id' (Id), 'auto_fri' ([temp_n(Temp),start_d1(Time),stop_d1(Time),temp_d1(Temp),start_d2(Time),stop_d2(Time),temp_d2(Temp)]), 'auto_mon' ([temp_n(Temp),start_d1(Time),stop_d1(Time),temp_d1(Temp),start_d2(Time),stop_d2(Time),temp_d2(Temp)]), 'auto_sat' ([temp_n(Temp),start_d1(Time),stop_d1(Time),temp_d1(Temp),start_d2(Time),stop_d2(Time),temp_d2(Temp)]), 'auto_sun' ([temp_n(Temp),start_d1(Time),stop_d1(Time),temp_d1(Temp),start_d2(Time),stop_d2(Time),temp_d2(Temp)]), 'auto_thu' ([temp_n(Temp),start_d1(Time),stop_d1(Time),temp_d1(Temp),start_d2(Time),stop_d2(Time),temp_d2(Temp)]), 'auto_tue' ([temp_n(Temp),start_d1(Time),stop_d1(Time),temp_d1(Temp),start_d2(Time),stop_d2(Time),temp_d2(Temp)]), 'auto_wed' ([temp_n(Temp),start_d1(Time),stop_d1(Time),temp_d1(Temp),start_d2(Time),stop_d2(Time),temp_d2(Temp)]), 'name' (String[16]), 'output0' (Byte), 'output1' (Byte), 'permanent_manual' (Boolean), 'pid_d' (Byte), 'pid_i' (Byte), 'pid_int' (Byte), 'pid_p' (Byte), 'room' (Byte), 'sensor' (Byte), 'setp0' (Temp), 'setp1' (Temp), 'setp2' (Temp), 'setp3' (Temp), 'setp4' (Temp), 'setp5' (Temp)
        :type config: dict
        """
        self._gateway_api.set_cooling_configuration(config)
        return {}

    @openmotics_api(auth=True, check=types(config='json'))
    def set_cooling_configurations(self, config):
        """
        Set multiple cooling_configurations.

        :param config: The list of cooling_configurations to set: list of cooling_configuration dict: contains 'id' (Id), 'auto_fri' ([temp_n(Temp),start_d1(Time),stop_d1(Time),temp_d1(Temp),start_d2(Time),stop_d2(Time),temp_d2(Temp)]), 'auto_mon' ([temp_n(Temp),start_d1(Time),stop_d1(Time),temp_d1(Temp),start_d2(Time),stop_d2(Time),temp_d2(Temp)]), 'auto_sat' ([temp_n(Temp),start_d1(Time),stop_d1(Time),temp_d1(Temp),start_d2(Time),stop_d2(Time),temp_d2(Temp)]), 'auto_sun' ([temp_n(Temp),start_d1(Time),stop_d1(Time),temp_d1(Temp),start_d2(Time),stop_d2(Time),temp_d2(Temp)]), 'auto_thu' ([temp_n(Temp),start_d1(Time),stop_d1(Time),temp_d1(Temp),start_d2(Time),stop_d2(Time),temp_d2(Temp)]), 'auto_tue' ([temp_n(Temp),start_d1(Time),stop_d1(Time),temp_d1(Temp),start_d2(Time),stop_d2(Time),temp_d2(Temp)]), 'auto_wed' ([temp_n(Temp),start_d1(Time),stop_d1(Time),temp_d1(Temp),start_d2(Time),stop_d2(Time),temp_d2(Temp)]), 'name' (String[16]), 'output0' (Byte), 'output1' (Byte), 'permanent_manual' (Boolean), 'pid_d' (Byte), 'pid_i' (Byte), 'pid_int' (Byte), 'pid_p' (Byte), 'room' (Byte), 'sensor' (Byte), 'setp0' (Temp), 'setp1' (Temp), 'setp2' (Temp), 'setp3' (Temp), 'setp4' (Temp), 'setp5' (Temp)
        :type config: list
        """
        self._gateway_api.set_cooling_configurations(config)
        return {}

    @openmotics_api(auth=True, check=types(id=int, fields='json'))
    def get_cooling_pump_group_configuration(self, id, fields=None):
        """
        Get a specific cooling_pump_group_configuration defined by its id.

        :param id: The id of the cooling_pump_group_configuration
        :type id: int
        :param fields: The field of the cooling_pump_group_configuration to get. (None gets all fields)
        :type fields: list
        :returns: 'config': cooling_pump_group_configuration dict: contains 'id' (Id), 'outputs' (CSV[32]), 'room' (Byte)
        :rtype: dict
        """
        return {'config': self._gateway_api.get_cooling_pump_group_configuration(id, fields)}

    @openmotics_api(auth=True, check=types(fields='json'))
    def get_cooling_pump_group_configurations(self, fields=None):
        """
        Get all cooling_pump_group_configurations.

        :param fields: The field of the cooling_pump_group_configuration to get. (None gets all fields)
        :type fields: list
        :returns: 'config': list of cooling_pump_group_configuration dict: contains 'id' (Id), 'outputs' (CSV[32]), 'room' (Byte)
        :rtype: dict
        """
        return {'config': self._gateway_api.get_cooling_pump_group_configurations(fields)}

    @openmotics_api(auth=True, check=types(config='json'))
    def set_cooling_pump_group_configuration(self, config):
        """
        Set one cooling_pump_group_configuration.

        :param config: The cooling_pump_group_configuration to set: cooling_pump_group_configuration dict: contains 'id' (Id), 'outputs' (CSV[32]), 'room' (Byte)
        :type config: dict
        """
        self._gateway_api.set_cooling_pump_group_configuration(config)
        return {}

    @openmotics_api(auth=True, check=types(config='json'))
    def set_cooling_pump_group_configurations(self, config):
        """
        Set multiple cooling_pump_group_configurations.

        :param config: The list of cooling_pump_group_configurations to set: list of cooling_pump_group_configuration dict: contains 'id' (Id), 'outputs' (CSV[32]), 'room' (Byte)
        :type config: list
        """
        self._gateway_api.set_cooling_pump_group_configurations(config)
        return {}

    @openmotics_api(auth=True, check=types(fields='json'))
    def get_global_rtd10_configuration(self, fields=None):
        """
        Get the global_rtd10_configuration.

        :param fields: The field of the global_rtd10_configuration to get. (None gets all fields)
        :type fields: list
        :returns: 'config': global_rtd10_configuration dict: contains 'output_value_cooling_16' (Byte), 'output_value_cooling_16_5' (Byte), 'output_value_cooling_17' (Byte), 'output_value_cooling_17_5' (Byte), 'output_value_cooling_18' (Byte), 'output_value_cooling_18_5' (Byte), 'output_value_cooling_19' (Byte), 'output_value_cooling_19_5' (Byte), 'output_value_cooling_20' (Byte), 'output_value_cooling_20_5' (Byte), 'output_value_cooling_21' (Byte), 'output_value_cooling_21_5' (Byte), 'output_value_cooling_22' (Byte), 'output_value_cooling_22_5' (Byte), 'output_value_cooling_23' (Byte), 'output_value_cooling_23_5' (Byte), 'output_value_cooling_24' (Byte), 'output_value_heating_16' (Byte), 'output_value_heating_16_5' (Byte), 'output_value_heating_17' (Byte), 'output_value_heating_17_5' (Byte), 'output_value_heating_18' (Byte), 'output_value_heating_18_5' (Byte), 'output_value_heating_19' (Byte), 'output_value_heating_19_5' (Byte), 'output_value_heating_20' (Byte), 'output_value_heating_20_5' (Byte), 'output_value_heating_21' (Byte), 'output_value_heating_21_5' (Byte), 'output_value_heating_22' (Byte), 'output_value_heating_22_5' (Byte), 'output_value_heating_23' (Byte), 'output_value_heating_23_5' (Byte), 'output_value_heating_24' (Byte)
        :rtype: dict
        """
        return {'config': self._gateway_api.get_global_rtd10_configuration(fields)}

    @openmotics_api(auth=True, check=types(config='json'))
    def set_global_rtd10_configuration(self, config):
        """
        Set the global_rtd10_configuration.

        :param config: The global_rtd10_configuration to set: global_rtd10_configuration dict: contains 'output_value_cooling_16' (Byte), 'output_value_cooling_16_5' (Byte), 'output_value_cooling_17' (Byte), 'output_value_cooling_17_5' (Byte), 'output_value_cooling_18' (Byte), 'output_value_cooling_18_5' (Byte), 'output_value_cooling_19' (Byte), 'output_value_cooling_19_5' (Byte), 'output_value_cooling_20' (Byte), 'output_value_cooling_20_5' (Byte), 'output_value_cooling_21' (Byte), 'output_value_cooling_21_5' (Byte), 'output_value_cooling_22' (Byte), 'output_value_cooling_22_5' (Byte), 'output_value_cooling_23' (Byte), 'output_value_cooling_23_5' (Byte), 'output_value_cooling_24' (Byte), 'output_value_heating_16' (Byte), 'output_value_heating_16_5' (Byte), 'output_value_heating_17' (Byte), 'output_value_heating_17_5' (Byte), 'output_value_heating_18' (Byte), 'output_value_heating_18_5' (Byte), 'output_value_heating_19' (Byte), 'output_value_heating_19_5' (Byte), 'output_value_heating_20' (Byte), 'output_value_heating_20_5' (Byte), 'output_value_heating_21' (Byte), 'output_value_heating_21_5' (Byte), 'output_value_heating_22' (Byte), 'output_value_heating_22_5' (Byte), 'output_value_heating_23' (Byte), 'output_value_heating_23_5' (Byte), 'output_value_heating_24' (Byte)
        :type config: dict
        """
        self._gateway_api.set_global_rtd10_configuration(config)
        return {}

    @openmotics_api(auth=True, check=types(id=int, fields='json'))
    def get_rtd10_heating_configuration(self, id, fields=None):
        """
        Get a specific rtd10_heating_configuration defined by its id.

        :param id: The id of the rtd10_heating_configuration
        :type id: int
        :param fields: The field of the rtd10_heating_configuration to get. (None gets all fields)
        :type fields: list
        :returns: 'config': rtd10_heating_configuration dict: contains 'id' (Id), 'mode_output' (Byte), 'mode_value' (Byte), 'on_off_output' (Byte), 'poke_angle_output' (Byte), 'poke_angle_value' (Byte), 'room' (Byte), 'temp_setpoint_output' (Byte), 'ventilation_speed_output' (Byte), 'ventilation_speed_value' (Byte)
        :rtype: dict
        """
        return {'config': self._gateway_api.get_rtd10_heating_configuration(id, fields)}

    @openmotics_api(auth=True, check=types(fields='json'))
    def get_rtd10_heating_configurations(self, fields=None):
        """
        Get all rtd10_heating_configurations.

        :param fields: The field of the rtd10_heating_configuration to get. (None gets all fields)
        :type fields: list
        :returns: 'config': list of rtd10_heating_configuration dict: contains 'id' (Id), 'mode_output' (Byte), 'mode_value' (Byte), 'on_off_output' (Byte), 'poke_angle_output' (Byte), 'poke_angle_value' (Byte), 'room' (Byte), 'temp_setpoint_output' (Byte), 'ventilation_speed_output' (Byte), 'ventilation_speed_value' (Byte)
        :rtype: dict
        """
        return {'config': self._gateway_api.get_rtd10_heating_configurations(fields)}

    @openmotics_api(auth=True, check=types(config='json'))
    def set_rtd10_heating_configuration(self, config):
        """
        Set one rtd10_heating_configuration.

        :param config: The rtd10_heating_configuration to set: rtd10_heating_configuration dict: contains 'id' (Id), 'mode_output' (Byte), 'mode_value' (Byte), 'on_off_output' (Byte), 'poke_angle_output' (Byte), 'poke_angle_value' (Byte), 'room' (Byte), 'temp_setpoint_output' (Byte), 'ventilation_speed_output' (Byte), 'ventilation_speed_value' (Byte)
        :type config: dict
        """
        self._gateway_api.set_rtd10_heating_configuration(config)
        return {}

    @openmotics_api(auth=True, check=types(config='json'))
    def set_rtd10_heating_configurations(self, config):
        """
        Set multiple rtd10_heating_configurations.

        :param config: The list of rtd10_heating_configurations to set: list of rtd10_heating_configuration dict: contains 'id' (Id), 'mode_output' (Byte), 'mode_value' (Byte), 'on_off_output' (Byte), 'poke_angle_output' (Byte), 'poke_angle_value' (Byte), 'room' (Byte), 'temp_setpoint_output' (Byte), 'ventilation_speed_output' (Byte), 'ventilation_speed_value' (Byte)
        :type config: list
        """
        self._gateway_api.set_rtd10_heating_configurations(config)
        return {}

    @openmotics_api(auth=True, check=types(id=int, fields='json'))
    def get_rtd10_cooling_configuration(self, id, fields=None):
        """
        Get a specific rtd10_cooling_configuration defined by its id.

        :param id: The id of the rtd10_cooling_configuration
        :type id: int
        :param fields: The field of the rtd10_cooling_configuration to get. (None gets all fields)
        :type fields: list
        :returns: 'config': rtd10_cooling_configuration dict: contains 'id' (Id), 'mode_output' (Byte), 'mode_value' (Byte), 'on_off_output' (Byte), 'poke_angle_output' (Byte), 'poke_angle_value' (Byte), 'room' (Byte), 'temp_setpoint_output' (Byte), 'ventilation_speed_output' (Byte), 'ventilation_speed_value' (Byte)
        :rtype: dict
        """
        return {'config': self._gateway_api.get_rtd10_cooling_configuration(id, fields)}

    @openmotics_api(auth=True, check=types(fields='json'))
    def get_rtd10_cooling_configurations(self, fields=None):
        """
        Get all rtd10_cooling_configurations.

        :param fields: The field of the rtd10_cooling_configuration to get. (None gets all fields)
        :type fields: list
        :returns: 'config': list of rtd10_cooling_configuration dict: contains 'id' (Id), 'mode_output' (Byte), 'mode_value' (Byte), 'on_off_output' (Byte), 'poke_angle_output' (Byte), 'poke_angle_value' (Byte), 'room' (Byte), 'temp_setpoint_output' (Byte), 'ventilation_speed_output' (Byte), 'ventilation_speed_value' (Byte)
        :rtype: dict
        """
        return {'config': self._gateway_api.get_rtd10_cooling_configurations(fields)}

    @openmotics_api(auth=True, check=types(config='json'))
    def set_rtd10_cooling_configuration(self, config):
        """
        Set one rtd10_cooling_configuration.

        :param config: The rtd10_cooling_configuration to set: rtd10_cooling_configuration dict: contains 'id' (Id), 'mode_output' (Byte), 'mode_value' (Byte), 'on_off_output' (Byte), 'poke_angle_output' (Byte), 'poke_angle_value' (Byte), 'room' (Byte), 'temp_setpoint_output' (Byte), 'ventilation_speed_output' (Byte), 'ventilation_speed_value' (Byte)
        :type config: dict
        """
        self._gateway_api.set_rtd10_cooling_configuration(config)
        return {}

    @openmotics_api(auth=True, check=types(config='json'))
    def set_rtd10_cooling_configurations(self, config):
        """
        Set multiple rtd10_cooling_configurations.

        :param config: The list of rtd10_cooling_configurations to set: list of rtd10_cooling_configuration dict: contains 'id' (Id), 'mode_output' (Byte), 'mode_value' (Byte), 'on_off_output' (Byte), 'poke_angle_output' (Byte), 'poke_angle_value' (Byte), 'room' (Byte), 'temp_setpoint_output' (Byte), 'ventilation_speed_output' (Byte), 'ventilation_speed_value' (Byte)
        :type config: list
        """
        self._gateway_api.set_rtd10_cooling_configurations(config)
        return {}

    @openmotics_api(auth=True, check=types(id=int, fields='json'))
    def get_group_action_configuration(self, id, fields=None):
        """
        Get a specific group_action_configuration defined by its id.

        :param id: The id of the group_action_configuration
        :type id: int
        :param fields: The field of the group_action_configuration to get. (None gets all fields)
        :type fields: list
        :returns: 'config': group_action_configuration dict: contains 'id' (Id), 'actions' (Actions[16]), 'name' (String[16])
        :rtype: dict
        """
        return {'config': self._gateway_api.get_group_action_configuration(id, fields)}

    @openmotics_api(auth=True, check=types(fields='json'))
    def get_group_action_configurations(self, fields=None):
        """
        Get all group_action_configurations.

        :param fields: The field of the group_action_configuration to get. (None gets all fields)
        :type fields: list
        :returns: 'config': list of group_action_configuration dict: contains 'id' (Id), 'actions' (Actions[16]), 'name' (String[16])
        :rtype: dict
        """
        return {'config': self._gateway_api.get_group_action_configurations(fields)}

    @openmotics_api(auth=True, check=types(config='json'))
    def set_group_action_configuration(self, config):
        """
        Set one group_action_configuration.

        :param config: The group_action_configuration to set: group_action_configuration dict: contains 'id' (Id), 'actions' (Actions[16]), 'name' (String[16])
        :type config: dict
        """
        self._gateway_api.set_group_action_configuration(config)
        return {}

    @openmotics_api(auth=True, check=types(config='json'))
    def set_group_action_configurations(self, config):
        """
        Set multiple group_action_configurations.

        :param config: The list of group_action_configurations to set: list of group_action_configuration dict: contains 'id' (Id), 'actions' (Actions[16]), 'name' (String[16])
        :type config: list
        """
        self._gateway_api.set_group_action_configurations(config)
        return {}

    @openmotics_api(auth=True, check=types(id=int, fields='json'))
    def get_scheduled_action_configuration(self, id, fields=None):
        """
        Get a specific scheduled_action_configuration defined by its id.

        :param id: The id of the scheduled_action_configuration
        :type id: int
        :param fields: The field of the scheduled_action_configuration to get. (None gets all fields)
        :type fields: list
        :returns: 'config': scheduled_action_configuration dict: contains 'id' (Id), 'action' (Actions[1]), 'day' (Byte), 'hour' (Byte), 'minute' (Byte)
        :rtype: dict
        """
        return {'config': self._gateway_api.get_scheduled_action_configuration(id, fields)}

    @openmotics_api(auth=True, check=types(fields='json'))
    def get_scheduled_action_configurations(self, fields=None):
        """
        Get all scheduled_action_configurations.

        :param fields: The field of the scheduled_action_configuration to get. (None gets all fields)
        :type fields: list
        :returns: 'config': list of scheduled_action_configuration dict: contains 'id' (Id), 'action' (Actions[1]), 'day' (Byte), 'hour' (Byte), 'minute' (Byte)
        :rtype: dict
        """
        return {'config': self._gateway_api.get_scheduled_action_configurations(fields)}

    @openmotics_api(auth=True, check=types(config='json'))
    def set_scheduled_action_configuration(self, config):
        """
        Set one scheduled_action_configuration.

        :param config: The scheduled_action_configuration to set: scheduled_action_configuration dict: contains 'id' (Id), 'action' (Actions[1]), 'day' (Byte), 'hour' (Byte), 'minute' (Byte)
        :type config: dict
        """
        self._gateway_api.set_scheduled_action_configuration(config)
        return {}

    @openmotics_api(auth=True, check=types(config='json'))
    def set_scheduled_action_configurations(self, config):
        """
        Set multiple scheduled_action_configurations.

        :param config: The list of scheduled_action_configurations to set: list of scheduled_action_configuration dict: contains 'id' (Id), 'action' (Actions[1]), 'day' (Byte), 'hour' (Byte), 'minute' (Byte)
        :type config: list
        """
        self._gateway_api.set_scheduled_action_configurations(config)
        return {}

    @openmotics_api(auth=True, check=types(id=int, fields='json'))
    def get_pulse_counter_configuration(self, id, fields=None):
        """
        Get a specific pulse_counter_configuration defined by its id.

        :param id: The id of the pulse_counter_configuration
        :type id: int
        :param fields: The field of the pulse_counter_configuration to get. (None gets all fields)
        :type fields: list
        :returns: 'config': pulse_counter_configuration dict: contains 'id' (Id), 'input' (Byte), 'name' (String[16]), 'room' (Byte)
        :rtype: dict
        """
        return {'config': self._gateway_api.get_pulse_counter_configuration(id, fields)}

    @openmotics_api(auth=True, check=types(fields='json'))
    def get_pulse_counter_configurations(self, fields=None):
        """
        Get all pulse_counter_configurations.

        :param fields: The field of the pulse_counter_configuration to get. (None gets all fields)
        :type fields: list
        :returns: 'config': list of pulse_counter_configuration dict: contains 'id' (Id), 'input' (Byte), 'name' (String[16]), 'room' (Byte)
        :rtype: dict
        """
        return {'config': self._gateway_api.get_pulse_counter_configurations(fields)}

    @openmotics_api(auth=True, check=types(config='json'))
    def set_pulse_counter_configuration(self, config):
        """
        Set one pulse_counter_configuration.

        :param config: The pulse_counter_configuration to set: pulse_counter_configuration dict: contains 'id' (Id), 'input' (Byte), 'name' (String[16]), 'room' (Byte)
        :type config: dict
        """
        self._gateway_api.set_pulse_counter_configuration(config)
        return {}

    @openmotics_api(auth=True, check=types(config='json'))
    def set_pulse_counter_configurations(self, config):
        """
        Set multiple pulse_counter_configurations.

        :param config: The list of pulse_counter_configurations to set: list of pulse_counter_configuration dict: contains 'id' (Id), 'input' (Byte), 'name' (String[16]), 'room' (Byte)
        :type config: list
        """
        self._gateway_api.set_pulse_counter_configurations(config)
        return {}

    @openmotics_api(auth=True, check=types(fields='json'))
    def get_startup_action_configuration(self, fields=None):
        """
        Get the startup_action_configuration.

        :param fields: The field of the startup_action_configuration to get. (None gets all fields)
        :type fields: list
        :returns: 'config': startup_action_configuration dict: contains 'actions' (Actions[100])
        :rtype: dict
        """
        return {'config': self._gateway_api.get_startup_action_configuration(fields)}

    @openmotics_api(auth=True, check=types(config='json'))
    def set_startup_action_configuration(self, config):
        """
        Set the startup_action_configuration.

        :param config: The startup_action_configuration to set: startup_action_configuration dict: contains 'actions' (Actions[100])
        :type config: dict
        """
        self._gateway_api.set_startup_action_configuration(config)
        return {}

    @openmotics_api(auth=True, check=types(fields='json'))
    def get_dimmer_configuration(self, fields=None):
        """
        Get the dimmer_configuration.

        :param fields: The field of the dimmer_configuration to get. (None gets all fields)
        :type fields: list
        :returns: 'config': dimmer_configuration dict: contains 'dim_memory' (Byte), 'dim_step' (Byte), 'dim_wait_cycle' (Byte), 'min_dim_level' (Byte)
        :rtype: dict
        """
        return {'config': self._gateway_api.get_dimmer_configuration(fields)}

    @openmotics_api(auth=True, check=types(config='json'))
    def set_dimmer_configuration(self, config):
        """
        Set the dimmer_configuration.

        :param config: The dimmer_configuration to set: dimmer_configuration dict: contains 'dim_memory' (Byte), 'dim_step' (Byte), 'dim_wait_cycle' (Byte), 'min_dim_level' (Byte)
        :type config: dict
        """
        self._gateway_api.set_dimmer_configuration(config)
        return {}

    @openmotics_api(auth=True, check=types(fields='json'))
    def get_global_thermostat_configuration(self, fields=None):
        """
        Get the global_thermostat_configuration.

        :param fields: The field of the global_thermostat_configuration to get. (None gets all fields)
        :type fields: list
        :returns: 'config': global_thermostat_configuration dict: contains 'outside_sensor' (Byte), 'pump_delay' (Byte), 'switch_to_cooling_output_0' (Byte), 'switch_to_cooling_output_1' (Byte), 'switch_to_cooling_output_2' (Byte), 'switch_to_cooling_output_3' (Byte), 'switch_to_cooling_value_0' (Byte), 'switch_to_cooling_value_1' (Byte), 'switch_to_cooling_value_2' (Byte), 'switch_to_cooling_value_3' (Byte), 'switch_to_heating_output_0' (Byte), 'switch_to_heating_output_1' (Byte), 'switch_to_heating_output_2' (Byte), 'switch_to_heating_output_3' (Byte), 'switch_to_heating_value_0' (Byte), 'switch_to_heating_value_1' (Byte), 'switch_to_heating_value_2' (Byte), 'switch_to_heating_value_3' (Byte), 'threshold_temp' (Temp)
        :rtype: str
        """
        return {'config': self._gateway_api.get_global_thermostat_configuration(fields)}

    @openmotics_api(auth=True, check=types(config='json'))
    def set_global_thermostat_configuration(self, config):
        """
        Set the global_thermostat_configuration.

        :param config: The global_thermostat_configuration to set: global_thermostat_configuration dict: contains 'outside_sensor' (Byte), 'pump_delay' (Byte), 'switch_to_cooling_output_0' (Byte), 'switch_to_cooling_output_1' (Byte), 'switch_to_cooling_output_2' (Byte), 'switch_to_cooling_output_3' (Byte), 'switch_to_cooling_value_0' (Byte), 'switch_to_cooling_value_1' (Byte), 'switch_to_cooling_value_2' (Byte), 'switch_to_cooling_value_3' (Byte), 'switch_to_heating_output_0' (Byte), 'switch_to_heating_output_1' (Byte), 'switch_to_heating_output_2' (Byte), 'switch_to_heating_output_3' (Byte), 'switch_to_heating_value_0' (Byte), 'switch_to_heating_value_1' (Byte), 'switch_to_heating_value_2' (Byte), 'switch_to_heating_value_3' (Byte), 'threshold_temp' (Temp)
        :type config: dict
        """
        self._gateway_api.set_global_thermostat_configuration(config)
        return {}

    @openmotics_api(auth=True, check=types(id=int, fields='json'))
    def get_can_led_configuration(self, id, fields=None):
        """
        Get a specific can_led_configuration defined by its id.

        :param id: The id of the can_led_configuration
        :type id: int
        :param fields: The field of the can_led_configuration to get. (None gets all fields)
        :type fields: list
        :returns: 'config': can_led_configuration dict: contains 'id' (Id), 'can_led_1_function' (Enum), 'can_led_1_id' (Byte), 'can_led_2_function' (Enum), 'can_led_2_id' (Byte), 'can_led_3_function' (Enum), 'can_led_3_id' (Byte), 'can_led_4_function' (Enum), 'can_led_4_id' (Byte), 'room' (Byte)
        :rtype: dict
        """
        return {'config': self._gateway_api.get_can_led_configuration(id, fields)}

    @openmotics_api(auth=True, check=types(fields='json'))
    def get_can_led_configurations(self, fields=None):
        """
        Get all can_led_configurations.

        :param fields: The field of the can_led_configuration to get. (None gets all fields)
        :type fields: list
        :returns: 'config': list of can_led_configuration dict: contains 'id' (Id), 'can_led_1_function' (Enum), 'can_led_1_id' (Byte), 'can_led_2_function' (Enum), 'can_led_2_id' (Byte), 'can_led_3_function' (Enum), 'can_led_3_id' (Byte), 'can_led_4_function' (Enum), 'can_led_4_id' (Byte), 'room' (Byte)
        :rtype: dict
        """
        return {'config': self._gateway_api.get_can_led_configurations(fields)}

    @openmotics_api(auth=True, check=types(config='json'))
    def set_can_led_configuration(self, config):
        """
        Set one can_led_configuration.

        :param config: The can_led_configuration to set: can_led_configuration dict: contains 'id' (Id), 'can_led_1_function' (Enum), 'can_led_1_id' (Byte), 'can_led_2_function' (Enum), 'can_led_2_id' (Byte), 'can_led_3_function' (Enum), 'can_led_3_id' (Byte), 'can_led_4_function' (Enum), 'can_led_4_id' (Byte), 'room' (Byte)
        :type config: dict
        """
        self._gateway_api.set_can_led_configuration(config)
        return {}

    @openmotics_api(auth=True, check=types(config='json'))
    def set_can_led_configurations(self, config):
        """
        Set multiple can_led_configurations.

        :param config: The list of can_led_configurations to set: list of can_led_configuration dict: contains 'id' (Id), 'can_led_1_function' (Enum), 'can_led_1_id' (Byte), 'can_led_2_function' (Enum), 'can_led_2_id' (Byte), 'can_led_3_function' (Enum), 'can_led_3_id' (Byte), 'can_led_4_function' (Enum), 'can_led_4_id' (Byte), 'room' (Byte)
        :type config: list
        """
        self._gateway_api.set_can_led_configurations(config)
        return {}

    @openmotics_api(auth=True, check=types(id=int, fields='json'))
    def get_room_configuration(self, id, fields=None):
        """
        Get a specific room_configuration defined by its id.

        :param id: The id of the room_configuration
        :type id: int
        :param fields: The field of the room_configuration to get. (None gets all fields)
        :type fields: list
        :returns: 'config': room_configuration dict: contains 'id' (Id), 'floor' (Byte), 'name' (String)
        :rtype: dict
        """
        return {'config': self._gateway_api.get_room_configuration(id, fields)}

    @openmotics_api(auth=True, check=types(fields='json'))
    def get_room_configurations(self, fields=None):
        """
        Get all room_configurations.

        :param fields: The field of the room_configuration to get. (None gets all fields)
        :type fields: list
        :returns: 'config': list of room_configuration dict: contains 'id' (Id), 'floor' (Byte), 'name' (String)
        :rtype: dict
        """
        return {'config': self._gateway_api.get_room_configurations(fields)}

    @openmotics_api(auth=True, check=types(config='json'))
    def set_room_configuration(self, config):
        """
        Set one room_configuration.

        :param config: The room_configuration to set: room_configuration dict: contains 'id' (Id), 'floor' (Byte), 'name' (String)
        :type config: dict
        """
        self._gateway_api.set_room_configuration(config)
        return {}

    @openmotics_api(auth=True, check=types(config='json'))
    def set_room_configurations(self, config):
        """
        Set multiple room_configurations.

        :param config: The list of room_configurations to set: list of room_configuration dict: contains 'id' (Id), 'floor' (Byte), 'name' (String)
        :type config: list
        """
        self._gateway_api.set_room_configurations(config)
        return {}

    @openmotics_api(auth=True)
    def get_reset_dirty_flag(self):
        """
        Gets the dirty flags, and immediately clears them
        """
        power_dirty = self._power_dirty
        self._power_dirty = False
        return {'eeprom': self._gateway_api.get_reset_eeprom_dirty_flag(),
                'power': power_dirty}

    @openmotics_api(auth=True)
    def get_power_modules(self):
        """
        Get information on the power modules. The times format is a comma seperated list of
        HH:MM formatted times times (index 0 = start Monday, index 1 = stop Monday,
        index 2 = start Tuesday, ...).

        :returns: 'modules': list of dictionaries with the following keys: 'id', 'name', \
            'address', 'input0', 'input1', 'input2', 'input3', 'input4', 'input5', 'input6', \
            'input7', 'sensor0', 'sensor1', 'sensor2', 'sensor3', 'sensor4', 'sensor5', 'sensor6', \
            'sensor7', 'times0', 'times1', 'times2', 'times3', 'times4', 'times5', 'times6', 'times7'.
        :rtype: dict
        """
        return {'modules': self._gateway_api.get_power_modules()}

    @openmotics_api(auth=True)
    def set_power_modules(self, modules):
        """
        Set information for the power modules.

        :param modules: json encoded list of dicts with keys: 'id', 'name', 'input0', 'input1', \
            'input2', 'input3', 'input4', 'input5', 'input6', 'input7', 'sensor0', 'sensor1', \
            'sensor2', 'sensor3', 'sensor4', 'sensor5', 'sensor6', 'sensor7', 'times0', 'times1', \
            'times2', 'times3', 'times4', 'times5', 'times6', 'times7'.
        :type modules: str
        """
        return self._gateway_api.set_power_modules(json.loads(modules))

    @openmotics_api(auth=True)
    def get_realtime_power(self):
        """
        Get the realtime power measurements.

        :returns: module id as the keys: [voltage, frequency, current, power].
        :rtype: dict
        """
        return self._gateway_api.get_realtime_power()

    @openmotics_api(auth=True)
    def get_total_energy(self):
        """
        Get the total energy (Wh) consumed by the power modules.

        :returns: modules id as key: [day, night].
        :rtype: dict
        """
        return self._gateway_api.get_total_energy()

    @openmotics_api(auth=True)
    def start_power_address_mode(self):
        """
        Start the address mode on the power modules.
        """
        return self._gateway_api.start_power_address_mode()

    @openmotics_api(auth=True)
    def stop_power_address_mode(self):
        """
        Stop the address mode on the power modules.
        """
        self._power_dirty = True
        return self._gateway_api.stop_power_address_mode()

    @openmotics_api(auth=True)
    def in_power_address_mode(self):
        """
        Check if the power modules are in address mode.

        :returns: 'address_mode': Boolean
        :rtype: dict
        """
        return self._gateway_api.in_power_address_mode()

    @openmotics_api(auth=True, check=types(module_id=int, voltage=float))
    def set_power_voltage(self, module_id, voltage):
        """
        Set the voltage for a given module.

        :param module_id: The id of the power module.
        :type module_id: int
        :param voltage: The voltage to set for the power module.
        :type voltage: float
        """
        return self._gateway_api.set_power_voltage(module_id, voltage)

    @openmotics_api(auth=True, check=types(amount=int))
    def set_pulse_counter_amount(self, amount):
        """
        Set the number of pulse counters. The minimum is 24, these are the pulse counters
        that can be linked to an input. An amount greater than 24 will result in virtual
        pulse counter that can be set through the API.

        :param amount: The number of pulse counters.
        :type amount: int
        :returns: 'amount': number of pulse counters.
        :rtype: dict
        """
        return {'amount': self._gateway_api.set_pulse_counter_amount(amount)}

    @openmotics_api(auth=True)
    def get_pulse_counter_status(self):
        """
        Get the pulse counter values.

        :returns: 'counters': array with the pulse counter values.
        :rtype: dict
        """
        return {'counters': self._gateway_api.get_pulse_counter_status()}

    @openmotics_api(auth=True, check=types(pulse_counter_id=int, value=int))
    def set_pulse_counter_status(self, pulse_counter_id, value):
        """
        Sets a pulse counter to a value. This can only be done for virtual pulse counters,
        with a pulse_counter_id >= 24.

        :param pulse_counter_id: The id of the pulse counter.
        :type pulse_counter_id: int
        :param value: The new value for the pulse counter.
        :type value: int
        :returns: 'value': the updated value of the pulse counter.
        :rtype: dict
        """
        return {'value': self._gateway_api.set_pulse_counter_status(pulse_counter_id, value)}

    @openmotics_api(auth=True, check=types(module_id=int, input_id=int))
    def get_energy_time(self, module_id, input_id=None):
        """
        Gets 1 period of given module and optional input (no input means all).

        :param module_id: The id of the power module.
        :type module_id: int
        :param input_id: The id of the input on the given power module
        :type input_id: int or None
        :returns: A dict with the input_id(s) as key, and as value another dict with
                  (up to 80) voltage and current samples.
        :rtype: dict
        """
        return self._gateway_api.get_energy_time(module_id, input_id)

    @openmotics_api(auth=True, check=types(module_id=int, input_id=int))
    def get_energy_frequency(self, module_id, input_id=None):
        """
        Gets the frequency components for a given module and optional input (no input means all)

        :param module_id: The id of the power module
        :type module_id: int
        :param input_id: The id of the input on the given power module
        :type input_id: int | None
        :returns: A dict with the input_id(s) as key, and as value another dict with for
                  voltage and current the 20 frequency components
        :rtype: dict
        """
        return self._gateway_api.get_energy_frequency(module_id, input_id)

    @openmotics_api(auth=True, check=types(address=int), plugin_exposed=False)
    def do_raw_energy_command(self, address, mode, command, data):
        """
        Perform a raw energy module command, for debugging purposes.

        :param address: The address of the energy module
        :type address: int
        :param mode: 1 char: S or G
        :type mode: str
        :param command: 3 char power command
        :type command: str
        :param data: comma seperated list of Bytes
        :type data: str
        :returns: dict with 'data': comma separated list of Bytes
        :rtype: dict
        """
        if mode not in ['S', 'G']:
            raise ValueError("mode not in [S, G]: %s" % mode)

        if len(command) != 3:
            raise ValueError('Command should be 3 chars, got "%s"' % command)

        if data:
            bdata = [int(c) for c in data.split(",")]
        else:
            bdata = []

        ret = self._gateway_api.do_raw_energy_command(address, mode, command, bdata)
        return {'data': ",".join([str(d) for d in ret])}

    @openmotics_api(auth=True)
    def get_version(self):
        """
        Get the version of the openmotics software.

        :returns: 'version': String (a.b.c).
        :rtype: dict
        """
        return {'version': self._gateway_api.get_main_version(),
                'gateway': '2.12.0'}

    @openmotics_api(auth=True, plugin_exposed=False)
    def update(self, version, md5, update_data):
        """
        Perform an update.

        :param version: the new version number.
        :type version: str
        :param md5: the md5 sum of update_data.
        :type md5: str
        :param update_data: a tgz file containing the update script (update.sh) and data.
        :type update_data: multipart/form-data encoded byte string.
        """
        update_data = update_data.file.read()

        if not os.path.exists(constants.get_update_dir()):
            os.mkdir(constants.get_update_dir())

        with open(constants.get_update_file(), "wb") as update_file:
            update_file.write(update_data)
        with open(constants.get_update_output_file(), "w") as output_file:
            output_file.write('\n')  # Truncate file

        subprocess.Popen(constants.get_update_cmd(version, md5), close_fds=True)

        return {}

    @openmotics_api(auth=True)
    def get_update_output(self):
        """
        Get the output of the last update.

        :returns: 'output': String with the output from the update script.
        :rtype: dict
        """
        with open(constants.get_update_output_file(), "r") as output_file:
            output = output_file.read()
        version = self._gateway_api.get_main_version()

        return {'output': output,
                'version': version}

    @openmotics_api(auth=True)
    def set_timezone(self, timezone):
        """
        Set the timezone for the gateway.

        :param timezone: in format 'Continent/City'.
        :type timezone: str
        """
        self._gateway_api.set_timezone(timezone)
        self._gateway_api.sync_master_time()
        return {}

    @openmotics_api(auth=True)
    def get_timezone(self):
        """
        Get the timezone for the gateway.

        :returns: 'timezone': the timezone in 'Continent/City' format (String).
        :rtype: dict
        """
        return {'timezone': self._gateway_api.get_timezone()}

    @openmotics_api(auth=True, check=types(headers='json', auth='json', timeout=int), plugin_exposed=False)
    def do_url_action(self, url, method='GET', headers=None, data=None, auth=None, timeout=10):
        """
        Execute an url action.

        :param url: The url to fetch.
        :type url: str
        :param method: (optional) The http method (defaults to GET).
        :type method: str | None
        :param headers: (optional) The http headers to send (format: json encoded dict)
        :type headers: str | None
        :param data: (optional) Bytes to send in the body of the request.
        :type data: str | None
        :param auth: (optional) Json encoded tuple (username, password).
        :type auth: str | None
        :param timeout: (optional) Timeout in seconds for the http request (default = 10 sec).
        :type timeout: int | None
        :returns: 'headers': response headers, 'data': response body.
        :rtype: dict
        """
        response = requests.request(method, url,
                                    headers=headers,
                                    data=data,
                                    auth=auth,
                                    timeout=timeout)

        if response.status_code != requests.codes.ok:
            raise RuntimeError("Got bad resonse code: %d" % response.status_code)
        return {'headers': response.headers._store,
                'data': response.text}

    @openmotics_api(auth=True, check=types(timestamp=int, action='json'), deprecated='add_schedule')
    def schedule_action(self, timestamp, action):
        self.add_schedule(name=action['description'],
                          start=timestamp,
                          schedule_type='LOCAL_API',
                          arguments={'name': action['action'],
                                     'parameters': action['params']})
        return {}

    @openmotics_api(auth=True, check=types(name=str, start=int, schedule_type=str, arguments='json', repeat='json', duration=int, end=int))
    def add_schedule(self, name, start, schedule_type, arguments=None, repeat=None, duration=None, end=None):
        self._scheduling_controller.add_schedule(name, start, schedule_type, arguments, repeat, duration, end)
        return {}

    @openmotics_api(auth=True, deprecated='list_schedules')
    def list_scheduled_actions(self):
        return {'actions': [{'timestamp': schedule.start,
                             'from_now': schedule.start - time.time(),
                             'id': schedule.id,
                             'description': schedule.name,
                             'action': json.dumps({'action': schedule.arguments['name'],
                                                   'params': schedule.arguments['parameters']})}
                            for schedule in self._scheduling_controller.schedules
                            if schedule.schedule_type == 'LOCAL_API']}

    @openmotics_api(auth=True)
    def list_schedules(self):
        return {'schedules': [schedule.serialize() for schedule in self._scheduling_controller.schedules]}

    @openmotics_api(auth=True, check=types(id=int), deprecated='remove_schedule')
    def remove_scheduled_action(self, id):
        self._scheduling_controller.remove_schedule(id)
        return {}

    @openmotics_api(auth=True, check=types(schedule_id=int))
    def remove_schedule(self, schedule_id):
        self._scheduling_controller.remove_schedule(schedule_id)
        return {}

    @openmotics_api(auth=True)
    def get_plugins(self):
        """
        Get the installed plugins.

        :returns: 'plugins': dict with name, version and interfaces where name and version \
            are strings and interfaces is a list of tuples (interface, version) which are both strings.
        :rtype: dict
        """
        plugins = self._plugin_controller.get_plugins()
        ret = [{'name': p.name,
                'version': p.version,
                'interfaces': p.interfaces,
                'status': 'RUNNING' if p.is_running() else 'STOPPED'} for p in plugins]
        return {'plugins': ret}

    @openmotics_api(auth=True, plugin_exposed=False)
    def get_plugin_logs(self):
        """
        Get the logs for all plugins.

        :returns: 'logs': dict with the names of the plugins as keys and the logs (String) as \
            value.
        :rtype: dict
        """
        return {'logs': self._plugin_controller.get_logs()}

    @openmotics_api(auth=True, plugin_exposed=False)
    def install_plugin(self, md5, package_data):
        """
        Install a new plugin. The package_data should include a __init__.py file and
        will be installed in /opt/openmotics/python/plugins/<name>.

        :param md5: md5 sum of the package_data.
        :type md5: String
        :param package_data: a tgz file containing the content of the plugin package.
        :type package_data: multipart/form-data encoded byte string.
        """
        return {'msg': self._plugin_controller.install_plugin(md5, package_data.file.read())}

    @openmotics_api(auth=True, plugin_exposed=False)
    def remove_plugin(self, name):
        """
        Remove a plugin. This removes the package data and configuration data of the plugin.

        :param name: Name of the plugin to remove.
        :type name: str
        """
        return self._plugin_controller.remove_plugin(name)

    @openmotics_api(auth=True, plugin_exposed=False)
    def stop_plugin(self, name):
        """
        Stops a plugin
        """
        running = self._plugin_controller.stop_plugin(name)
        return {'status': 'RUNNING' if running else 'STOPPED'}

    @openmotics_api(auth=True, plugin_exposed=False)
    def start_plugin(self, name):
        """
        Starts a plugin
        """
        running = self._plugin_controller.start_plugin(name)
        return {'status': 'RUNNING' if running else 'STOPPED'}

    @openmotics_api(auth=True, check=types(settings='json'), plugin_exposed=False)
    def get_settings(self, settings):
        """
        Gets a given setting
        """
        values = {}
        for setting in settings:
            value = self._config_controller.get_setting(setting)
            if value is not None:
                values[setting] = value
        return {'values': values}

    @openmotics_api(auth=True, check=types(value='json'), plugin_exposed=False)
    def set_setting(self, setting, value):
        """
        Configures a setting
        """
        if setting not in ['cloud_enabled', 'cloud_metrics_enabled|energy', 'cloud_metrics_enabled|counter',
                           'cloud_support']:
            raise RuntimeError('Setting {0} cannot be set'.format(setting))
        self._config_controller.set_setting(setting, value)
        return {}

    @openmotics_api(auth=True)
    def self_test(self):
        """
        Perform a Gateway self-test.
        """
        if not self.in_authorized_mode():
            raise cherrypy.HTTPError(401, "unauthorized")
        subprocess.Popen(constants.get_self_test_cmd(), close_fds=True)
        return {}

    @openmotics_api(auth=True)
    def get_metric_definitions(self, source=None, metric_type=None):
        sources = self._metrics_controller.get_filter('source', source)
        metric_types = self._metrics_controller.get_filter('metric_type', metric_type)
        definitions = {}
        for _source, _metric_types in self._metrics_controller.definitions.iteritems():
            if _source in sources:
                definitions[_source] = {}
                for _metric_type, definition in _metric_types.iteritems():
                    if _metric_type in metric_types:
                        definitions[_source][_metric_type] = definition
        return {'definitions': definitions}

    @openmotics_api(auth=True, plugin_exposed=False)
    def cleanup_eeprom(self):
        self._gateway_api.cleanup_eeprom()
        return {}

    @openmotics_api(auth=True, plugin_exposed=False)
    def factory_reset(self):
        self._gateway_api.factory_reset()
        return {}

    @openmotics_api(auth=False)
    def health_check(self):
        """ Requests the state of the various services and checks the returned value for the global state """
        health = {'openmotics': {'state': True}}
        try:
            state = self._message_client.get_state('vpn_service', {})
            health['vpn_service'] = {'state': state.get('last_cycle', 0) > time.time() - 300}
        except Exception as ex:
            logger.error('Error loading vpn_service health: %s', ex)
            health['vpn_service'] = {'state': False}
        try:
            state = self._message_client.get_state('led_service', {})
            state_ok = True
            for run in ['run_gpio', 'run_i2c', 'run_buttons', 'run_state_check']:
                state_ok = state_ok and (state.get(run, 0) > time.time() - 5)
            health['led_service'] = {'state': state_ok}
        except Exception as ex:
            logger.error('Error loading led_service health: %s', ex)
            health['led_service'] = {'state': False}
        return {'health': health,
                'health_version': 1.0}

    @openmotics_api(auth=True)
    def indicate(self):
        """ Blinks the Status led on the Gateway to indicate the module """
        self._message_client.send_event(OMBusEvents.INDICATE_GATEWAY, None)
        return {}

    @cherrypy.expose
    @cherrypy.tools.cors()
    @cherrypy.tools.authenticated(pass_token=True)
    def ws_metrics(self, token, source=None, metric_type=None, interval=None):
        cherrypy.request.ws_handler.metadata = {'token': token,
                                                'client_id': uuid.uuid4().hex,
                                                'source': source,
                                                'metric_type': metric_type,
                                                'interval': None if interval is None else int(interval),
                                                'interface': self}

    @cherrypy.expose
    @cherrypy.tools.cors()
    @cherrypy.tools.authenticated(pass_token=True)
    def ws_events(self, token):
        cherrypy.request.ws_handler.metadata = {'token': token,
                                                'client_id': uuid.uuid4().hex,
                                                'interface': self}


class WebService(object):
    """ The web service serves the gateway api over http. """

    name = 'web'

    @provides('web_service')
    @scope(SingletonScope)
    @inject(webinterface='web_interface', config_controller='config_controller')
    def __init__(self, webinterface, config_controller, verbose=False):
        self._webinterface = webinterface
        self._config_controller = config_controller
        self._https_server = None
        self._http_server = None
        self._running = False
        if not verbose:
            logging.getLogger("cherrypy").propagate = False

    def run(self):
        """ Run the web service: start cherrypy. """
        try:
            logger.info('Starting webserver...')
            OMPlugin(cherrypy.engine).subscribe()
            cherrypy.tools.websocket = OMSocketTool()

            config = {'/terms': {'tools.staticdir.on': True,
                                 'tools.staticdir.dir': '/opt/openmotics/python/terms'},
                      '/static': {'tools.staticdir.on': True,
                                  'tools.staticdir.dir': '/opt/openmotics/static'},
                      '/ws_metrics': {'tools.websocket.on': True,
                                      'tools.websocket.handler_cls': MetricsSocket},
                      '/ws_events': {'tools.websocket.on': True,
                                     'tools.websocket.handler_cls': EventsSocket},
                      '/': {'tools.timestamp_filter.on': True,
                            'tools.cors.on': self._config_controller.get_setting('cors_enabled', False),
                            'tools.sessions.on': False}}

            cherrypy.tree.mount(root=self._webinterface,
                                config=config)

            cherrypy.config.update({'engine.autoreload.on': False})
            cherrypy.server.unsubscribe()

            self._https_server = cherrypy._cpserver.Server()
            self._https_server.socket_port = 443
            self._https_server._socket_host = '0.0.0.0'
            self._https_server.socket_timeout = 60
            System.setup_cherrypy_ssl(self._https_server,
                                      private_key_filename=constants.get_ssl_private_key_file(),
                                      certificate_filename=constants.get_ssl_certificate_file())
            self._https_server.subscribe()

            self._http_server = cherrypy._cpserver.Server()
            self._http_server.socket_port = 80
            self._http_server._socket_host = '127.0.0.1'
            self._http_server.socket_timeout = 60
            self._http_server.subscribe()

            cherrypy.engine.autoreload_on = False

            cherrypy.engine.start()
            self._running = True
            logger.info('Starting webserver... Done')
            cherrypy.engine.block()
            logger.info('Webserver stopped')
            self._running = False
        except Exception:
            logger.exception("Could not start webservice. Dying...")
            sys.exit(1)

    def start(self):
        """ Start the web service in a new thread. """
        thread = threading.Thread(target=self.run)
        thread.setName("Web service thread")
        thread.daemon = True
        thread.start()
        counter = 20
        while self._running is False and counter > 0:
            time.sleep(0.5)
            counter -= 1

    def stop(self, timeout=1):
        """ Stop the web service. """
        logger.info('Stopping webserver...')
        cherrypy.engine.exit()  # Shutdown the cherrypy server: no new requests
        start = time.time()
        while self._running and time.time() - start < timeout:
            time.sleep(0.1)
        logger.info('Stopping webserver... Done')

    def update_tree(self, mounts):
        self._http_server.stop()
        self._https_server.stop()
        for mount in mounts:
            cherrypy.tree.mount(**mount)
        self._http_server.start()
        self._https_server.start()<|MERGE_RESOLUTION|>--- conflicted
+++ resolved
@@ -504,12 +504,6 @@
     def process_observer_event(self, event):
         """ Processes an observer event, pushing it forward to the upstream components (e.g. local websockets, cloud) """
         self._send_event_websocket(event)
-<<<<<<< HEAD
-        try:
-            self._cloud_api_client.send_event(event)
-        except APIException as api_exception:
-            logger.error(api_exception)
-=======
         if event.type not in [Event.Types.INPUT_TRIGGER,
                               Event.Types.ACTION,
                               Event.Types.PING,
@@ -518,7 +512,6 @@
                 self._cloud.send_event(event)
             except APIException as api_exception:
                 logger.error(api_exception)
->>>>>>> 9d999868
 
     def set_plugin_controller(self, plugin_controller):
         """
