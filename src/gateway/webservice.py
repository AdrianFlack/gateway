--- conflicted
+++ resolved
@@ -34,13 +34,8 @@
 from ws4py import WS_VERSION
 from ws4py.server.cherrypyserver import WebSocketPlugin, WebSocketTool
 from ws4py.websocket import WebSocket
-
-<<<<<<< HEAD
-from bus.dbus_events import DBusEvents
-from cloud.client import Client, APIException
-=======
+from cloud.client import APIException
 from bus.om_bus_events import OMBusEvents
->>>>>>> 640af517
 from gateway.observer import Event
 from gateway.shutters import ShutterController
 from master.master_communicator import InMaintenanceModeException
@@ -414,11 +409,7 @@
     """ This class defines the web interface served by cherrypy. """
 
     def __init__(self, user_controller, gateway_api, maintenance_service,
-<<<<<<< HEAD
-                 dbus_service, config_controller, scheduling_controller, gateway_uuid, cloud):
-=======
-                 message_client, config_controller, scheduling_controller):
->>>>>>> 640af517
+                 message_client, config_controller, scheduling_controller, cloud):
         """
         Constructor for the WebInterface.
 
@@ -434,12 +425,9 @@
         :type config_controller: gateway.config.ConfigController
         :param scheduling_controller: Scheduling Controller
         :type scheduling_controller: gateway.scheduling.SchedulingController
-        :param gateway_uuid: The GW uuid
-        :type gateway_uuid: str
         :param cloud: The cloud API object
         :type cloud: cloud.client.Client
         """
-        self._gateway_uuid = gateway_uuid
         self._user_controller = user_controller
         self._config_controller = config_controller
         self._scheduling_controller = scheduling_controller
@@ -448,12 +436,8 @@
 
         self._gateway_api = gateway_api
         self._maintenance_service = maintenance_service
-<<<<<<< HEAD
-        self._dbus_service = dbus_service
+        self._message_client = message_client
         self._cloud = cloud
-=======
-        self._message_client = message_client
->>>>>>> 640af517
 
         self.metrics_collector = None
         self._ws_metrics_registered = False
