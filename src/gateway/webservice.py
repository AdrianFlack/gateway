--- conflicted
+++ resolved
@@ -412,13 +412,9 @@
     @scope(SingletonScope)
     @inject(user_controller='user_controller', gateway_api='gateway_api', maintenance_service='maintenance_service',
             message_client='message_client', config_controller='config_controller',
-            scheduling_controller='scheduling_controller', cloud_api_client='cloud_api_client')
+            scheduling_controller='scheduling_controller')
     def __init__(self, user_controller, gateway_api, maintenance_service,
-<<<<<<< HEAD
-                 message_client, config_controller, scheduling_controller, cloud_api_client):
-=======
                  message_client, config_controller, scheduling_controller):
->>>>>>> 0a86d265
         """
         Constructor for the WebInterface.
 
@@ -434,11 +430,6 @@
         :type config_controller: gateway.config.ConfigController
         :param scheduling_controller: Scheduling Controller
         :type scheduling_controller: gateway.scheduling.SchedulingController
-<<<<<<< HEAD
-        :param cloud: The cloud API object
-        :type cloud: cloud.client.OmApiClient
-=======
->>>>>>> 0a86d265
         """
         self._user_controller = user_controller
         self._config_controller = config_controller
@@ -448,13 +439,10 @@
         self._gateway_api = gateway_api
         self._maintenance_service = maintenance_service
         self._message_client = message_client
-<<<<<<< HEAD
         self._cloud_api_client = cloud_api_client
         self._plugin_controller = None
         self._metrics_collector = None
         self._metrics_controller = None
-=======
->>>>>>> 0a86d265
 
         self._ws_metrics_registered = False
         self._power_dirty = False
