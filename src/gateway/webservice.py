# Copyright (C) 2016 OpenMotics BVBA
#
# This program is free software: you can redistribute it and/or modify
# it under the terms of the GNU Affero General Public License as
# published by the Free Software Foundation, either version 3 of the
# License, or (at your option) any later version.
#
# This program is distributed in the hope that it will be useful,
# but WITHOUT ANY WARRANTY; without even the implied warranty of
# MERCHANTABILITY or FITNESS FOR A PARTICULAR PURPOSE.  See the
# GNU Affero General Public License for more details.
#
# You should have received a copy of the GNU Affero General Public License
# along with this program.  If not, see <http://www.gnu.org/licenses/>.
""" Includes the WebService class """


import base64
import cherrypy
import constants
import logging
import msgpack
import os
import random
import requests
import subprocess
import sys
import threading
import time
import uuid

from cherrypy.lib.static import serve_file
from decorator import decorator
from ws4py import WS_VERSION
from ws4py.server.cherrypyserver import WebSocketPlugin, WebSocketTool
from ws4py.websocket import WebSocket

from bus.dbus_events import DBusEvents
from gateway.observer import Event
from master.master_communicator import InMaintenanceModeException
from platform_utils import System
from serial_utils import CommunicationTimedOutException

try:
    import json
except ImportError:
    import simplejson as json

LOGGER = logging.getLogger("openmotics")


class FloatWrapper(float):
    """ Wrapper for float value that limits the number of digits when printed. """

    def __repr__(self):
        return '%.2f' % self


def limit_floats(struct):
    """
    Usage: json.dumps(limit_floats(struct)). This limits the number of digits in the json string.
    :param struct: Structure of which floats will be shortended
    """
    if isinstance(struct, (list, tuple)):
        return [limit_floats(element) for element in struct]
    elif isinstance(struct, dict):
        return dict((key, limit_floats(value)) for key, value in struct.items())
    elif isinstance(struct, float):
        return FloatWrapper(struct)
    else:
        return struct


def error_generic(status, message, *args, **kwargs):
    _ = args, kwargs
    cherrypy.response.headers["Content-Type"] = "application/json"
    cherrypy.response.status = status
    return json.dumps({"success": False, "msg": message})


def error_unexpected():
    cherrypy.response.headers["Content-Type"] = "application/json"
    cherrypy.response.status = 500
    return json.dumps({"success": False, "msg": "unknown_error"})


cherrypy.config.update({'error_page.404': error_generic,
                        'error_page.401': error_generic,
                        'error_page.503': error_generic,
                        'request.error_response': error_unexpected})


def params_parser(params, param_types):
    for key in set(params).intersection(set(param_types)):
        value = params[key]
        if value is None:
            continue
        if isinstance(value, basestring) and value.lower() in ['null', 'none', '']:
            params[key] = None
        else:
            if param_types[key] == bool:
                params[key] = str(value).lower() not in ['false', '0', '0.0', 'no']
            elif param_types[key] == 'json':
                params[key] = json.loads(value)
            elif param_types[key] == int:
                # Double convertion. Params come in as strings, and int('0.0') fails, while int(float('0.0')) works as expected
                params[key] = int(float(value))
            else:
                params[key] = param_types[key](value)


def params_handler(**kwargs):
    """ Convert specified request params. """
    request = cherrypy.request
    try:
        params_parser(request.params, kwargs)
    except ValueError:
        cherrypy.response.headers['Content-Type'] = 'application/json'
        cherrypy.response.status = 406
        cherrypy.response.body = json.dumps({'success': False,
                                             'msg': 'invalid_parameters'})
        request.handler = None


def timestamp_handler():
    request = cherrypy.request
    if 'fe_time' in request.params:
        del request.params["fe_time"]


def cors_handler():
    if cherrypy.request.method == 'OPTIONS':
        cherrypy.request.handler = None
    cherrypy.response.headers['Access-Control-Allow-Origin'] = '*'
    cherrypy.response.headers['Access-Control-Allow-Headers'] = 'Authorization'
    cherrypy.response.headers['Access-Control-Allow-Methods'] = 'GET'


def authentication_handler(pass_token=False):
    request = cherrypy.request
    if request.method == 'OPTIONS':
        return
    try:
        token = None
        if 'token' in request.params:
            token = request.params.pop('token')
        if token is None:
            header = request.headers.get('Authorization')
            if header is not None and 'Bearer ' in header:
                token = header.replace('Bearer ', '')
        if token is None:
            header = request.headers.get('Sec-WebSocket-Protocol')
            if header is not None and 'authorization.bearer.' in header:
                unpadded_base64_token = header.replace('authorization.bearer.', '')
                base64_token = unpadded_base64_token + '=' * (-len(unpadded_base64_token) % 4)
                try:
                    token = base64.decodestring(base64_token).decode('utf-8')
                except Exception:
                    pass
        _self = request.handler.callable.__self__
        if request.remote.ip != '127.0.0.1':
            check_token = _self._user_controller.check_token if hasattr(_self, '_user_controller') else _self.webinterface.check_token
            if not check_token(token):
                raise RuntimeError()
        if pass_token is True:
            request.params['token'] = token
    except Exception:
        cherrypy.response.headers['Content-Type'] = 'application/json'
        cherrypy.response.status = 401
        cherrypy.response.body = '"invalid_token"'
        request.handler = None


cherrypy.tools.timestamp_filter = cherrypy.Tool('before_handler', timestamp_handler)
cherrypy.tools.cors = cherrypy.Tool('before_handler', cors_handler, priority=10)
cherrypy.tools.authenticated = cherrypy.Tool('before_handler', authentication_handler)
cherrypy.tools.params = cherrypy.Tool('before_handler', params_handler)


@decorator
def _openmotics_api(f, *args, **kwargs):
    start = time.time()
    timings = {}
    status = 200
    try:
        return_data = f(*args, **kwargs)
        data = limit_floats(dict({'success': True}.items() + return_data.items()))
    except cherrypy.HTTPError as ex:
        status = ex.status
        data = {'success': False, 'msg': ex._message}
    except InMaintenanceModeException:
        status = 503
        data = {'success': False, 'msg': 'maintenance_mode'}
    except CommunicationTimedOutException:
        LOGGER.error('Communication timeout during API call %s', f.__name__)
        status = 200
        data = {'success': False, 'msg': 'Internal communication timeout'}
    except Exception as ex:
        LOGGER.exception('Unexpected error during API call %s', f.__name__)
        status = 200
        data = {'success': False, 'msg': str(ex)}
    timings['process'] = ('Processing', time.time() - start)
    serialization_start = time.time()
    contents = json.dumps(data)
    timings['serialization'] = 'Serialization', time.time() - serialization_start
    cherrypy.response.headers['Content-Type'] = 'application/json'
    cherrypy.response.headers['Server-Timing'] = ','.join(['{0}={1}; "{2}"'.format(key, value[1] * 1000, value[0])
                                                           for key, value in timings.iteritems()])
    if hasattr(f, 'deprecated') and f.deprecated is not None:
        cherrypy.response.headers['Warning'] = 'Warning: 299 - "Deprecated, replaced by: {0}"'.format(f.deprecated)
    cherrypy.response.status = status
    return contents


def openmotics_api(auth=False, check=None, pass_token=False, plugin_exposed=True, deprecated=None):
    def wrapper(func):
        func.deprecated = deprecated
        func = _openmotics_api(func)
        if auth is True:
            func = cherrypy.tools.authenticated(pass_token=pass_token)(func)
        if check is not None:
            func = cherrypy.tools.params(**check)(func)
        func.exposed = True
        func.plugin_exposed = plugin_exposed
        func.check = check
        return func
    return wrapper


def types(**kwargs):
    return kwargs


class OMPlugin(WebSocketPlugin):
    def __init__(self, bus):
        WebSocketPlugin.__init__(self, bus)
        self.metrics_receivers = {}
        self.events_receivers = {}

    def start(self):
        WebSocketPlugin.start(self)
        self.bus.subscribe('add-metrics-receiver', self.add_metrics_receiver)
        self.bus.subscribe('get-metrics-receivers', self.get_metrics_receivers)
        self.bus.subscribe('remove-metrics-receiver', self.remove_metrics_receiver)
        self.bus.subscribe('add-events-receiver', self.add_events_receiver)
        self.bus.subscribe('get-events-receivers', self.get_events_receivers)
        self.bus.subscribe('remove-events-receiver', self.remove_events_receiver)
        self.bus.subscribe('update-events-receiver', self.update_events_receiver)

    def stop(self):
        WebSocketPlugin.stop(self)
        self.bus.unsubscribe('add-metrics-receiver', self.add_metrics_receiver)
        self.bus.unsubscribe('get-metrics-receivers', self.get_metrics_receivers)
        self.bus.unsubscribe('remove-metrics-receiver', self.remove_metrics_receiver)
        self.bus.unsubscribe('add-events-receiver', self.add_events_receiver)
        self.bus.unsubscribe('get-events-receivers', self.get_events_receivers)
        self.bus.unsubscribe('remove-events-receiver', self.remove_events_receiver)
        self.bus.unsubscribe('update-events-receiver', self.update_events_receiver)

    def add_metrics_receiver(self, client_id, receiver_info):
        self.metrics_receivers[client_id] = receiver_info

    def get_metrics_receivers(self):
        return self.metrics_receivers

    def remove_metrics_receiver(self, client_id):
        self.metrics_receivers.pop(client_id, None)

    def add_events_receiver(self, client_id, receiver_info):
        self.events_receivers[client_id] = receiver_info

    def get_events_receivers(self):
        return self.events_receivers

    def remove_events_receiver(self, client_id):
        self.events_receivers.pop(client_id, None)

    def update_events_receiver(self, client_id, receiver_info):
        self.events_receivers[client_id].update(receiver_info)


class OMSocketTool(WebSocketTool):
    def upgrade(self, protocols=None, extensions=None, version=WS_VERSION, handler_cls=WebSocket, heartbeat_freq=None):
        _ = protocols  # ws4py doesn't support protocols the way we like (using them for authentication)
        request = cherrypy.serving.request
        allowed_protocols = []
        requested_protocols = request.headers.get('Sec-WebSocket-Protocol')
        if requested_protocols:
            for protocol in requested_protocols.split(','):
                protocol = protocol.strip()
                if 'authorization.bearer.' in protocol:
                    allowed_protocols.append(protocol)
        return WebSocketTool.upgrade(self,
                                     protocols=allowed_protocols,
                                     extensions=extensions,
                                     version=version,
                                     handler_cls=handler_cls,
                                     heartbeat_freq=heartbeat_freq)


class OMSocket(WebSocket):
    def once(self):
        """
        Almost exact the same code as in `WebSocket`, but somehow resolves an issue where not all
        data was read from the (secure) socket.
        """
        if self.terminated:
            return False

        try:
            b = self.sock.recv(self.reading_buffer_size)
            if self._is_secure:
                extra_b = self._get_from_pending()
                while len(extra_b) > 0:
                    b += extra_b
                    extra_b = self._get_from_pending()
        except Exception as e:
            self.unhandled_error(e)
            return False
        else:
            if not self.process(b):
                return False

        return True


class MetricsSocket(OMSocket):
    """
    Handles web socket communications for metrics
    """
    def opened(self):
        cherrypy.engine.publish('add-metrics-receiver',
                                self.metadata['client_id'],
                                {'source': self.metadata['source'],
                                 'metric_type': self.metadata['metric_type'],
                                 'token': self.metadata['token'],
                                 'socket': self})
        self.metadata['interface'].metrics_collector.set_websocket_interval(self.metadata['client_id'],
                                                                            self.metadata['metric_type'],
                                                                            self.metadata['interval'])

    def closed(self, *args, **kwargs):
        _ = args, kwargs
        client_id = self.metadata['client_id']
        cherrypy.engine.publish('remove-metrics-receiver', client_id)
        self.metadata['interface'].metrics_collector.set_websocket_interval(client_id, self.metadata['metric_type'], None)


class EventsSocket(OMSocket):
    """
    Handles web socket communications for events
    """
    def opened(self):
        cherrypy.engine.publish('add-events-receiver',
                                self.metadata['client_id'],
                                {'token': self.metadata['token'],
                                 'subscribed_types': [],
                                 'socket': self})

    def closed(self, *args, **kwargs):
        _ = args, kwargs
        client_id = self.metadata['client_id']
        cherrypy.engine.publish('remove-events-receiver', client_id)

    def received_message(self, message):
        allowed_types = [Event.Types.OUTPUT_CHANGE,
                         Event.Types.THERMOSTAT_CHANGE,
                         Event.Types.THERMOSTAT_GROUP_CHANGE,
                         Event.Types.SHUTTER_CHANGE,
                         Event.Types.INPUT_TRIGGER]
        try:
            data = msgpack.loads(message.data)
            event = Event.deserialize(data)
            if event.type == Event.Types.ACTION:
                if event.data['action'] == 'set_subscription':
                    subscribed_types = [stype for stype in event.data['types'] if stype in allowed_types]
                    cherrypy.engine.publish('update-events-receiver',
                                            self.metadata['client_id'],
                                            {'subscribed_types': subscribed_types})
<<<<<<< HEAD
            elif data.get('type') == 'PING':
                self.send(msgpack.dumps({'type': 'PONG',
                                         'data': time.time()}), binary=True)

=======
            elif event.type == Event.Types.PING:
                self.send(msgpack.dumps(Event(event_type=Event.Types.PONG,
                                              data=None).serialize()), binary=True)
>>>>>>> 4f01742a
        except Exception as ex:
            LOGGER.exception('Error receiving message: %s',ex)
            # pass  # Ignore malformed data processing; in that case there's nothing that will happen


class WebInterface(object):
    """ This class defines the web interface served by cherrypy. """

    def __init__(self, user_controller, gateway_api, maintenance_service,
                 dbus_service, config_controller, scheduling_controller):
        """
        Constructor for the WebInterface.

        :param user_controller: used to create and authenticate users.
        :type user_controller: gateway.users.UserController
        :param gateway_api: used to communicate with the master.
        :type gateway_api: gateway.gateway_api.GatewayApi
        :param maintenance_service: used when opening maintenance mode.
        :type maintenance_service: master.maintenance.MaintenanceService
        :param dbus_service: check if the gateway is in authorized mode.
        :type dbus_service: bus.dbus_service.DBusService
        :param config_controller: Configuration controller
        :type config_controller: gateway.config.ConfigController
        :param scheduling_controller: Scheduling Controller
        :type scheduling_controller: gateway.scheduling.SchedulingController
        """
        self._user_controller = user_controller
        self._config_controller = config_controller
        self._scheduling_controller = scheduling_controller
        self._plugin_controller = None
        self._metrics_controller = None

        self._gateway_api = gateway_api
        self._maintenance_service = maintenance_service
        self._dbus_service = dbus_service

        self.metrics_collector = None
        self._ws_metrics_registered = False
        self._power_dirty = False

    def in_authorized_mode(self):
        return self._dbus_service.get_state('led_service', {}).get('authorized_mode', False)

    def distribute_metric(self, metric):
        try:
            answers = cherrypy.engine.publish('get-metrics-receivers')
            if not answers:
                return
            receivers = answers.pop()
            for client_id in receivers.keys():
                receiver_info = receivers.get(client_id)
                if receiver_info is None:
                    continue
                try:
                    if cherrypy.request.remote.ip != '127.0.0.1' and not self._user_controller.check_token(receiver_info['token']):
                        raise cherrypy.HTTPError(401, 'invalid_token')
                    sources = self._metrics_controller.get_filter('source', receiver_info['source'])
                    metric_types = self._metrics_controller.get_filter('metric_type', receiver_info['metric_type'])
                    if metric['source'] in sources and metric['type'] in metric_types:
                        receiver_info['socket'].send(msgpack.dumps(metric), binary=True)
                except cherrypy.HTTPError as ex:  # As might be caught from the `check_token` function
                    receiver_info['socket'].close(ex.code, ex.message)
                except Exception as ex:
                    LOGGER.error('Failed to distribute metrics to WebSocket: %s', ex)
                    cherrypy.engine.publish('remove-metrics-receiver', client_id)
        except Exception as ex:
            LOGGER.error('Failed to distribute metrics to WebSockets: %s', ex)

    def process_observer_event(self, event):
        """ Processes an observer event, pushing it forward to the event websocket """
        try:
            answers = cherrypy.engine.publish('get-events-receivers')
            if not answers:
                return
            receivers = answers.pop()
            for client_id in receivers.keys():
                receiver_info = receivers.get(client_id)
                if receiver_info is None:
                    continue
                try:
                    if event.type not in receiver_info['subscribed_types']:
                        continue
                    if cherrypy.request.remote.ip != '127.0.0.1' and not self._user_controller.check_token(receiver_info['token']):
                        raise cherrypy.HTTPError(401, 'invalid_token')
                    receiver_info['socket'].send(msgpack.dumps(event.serialize()), binary=True)
                except cherrypy.HTTPError as ex:  # As might be caught from the `check_token` function
                    receiver_info['socket'].close(ex.code, ex.message)
                except Exception as ex:
                    LOGGER.error('Failed to distribute events to WebSocket: %s', ex)
                    cherrypy.engine.publish('remove-events-receiver', client_id)
        except Exception as ex:
            LOGGER.error('Failed to distribute events to WebSockets: %s', ex)

    def set_plugin_controller(self, plugin_controller):
        """
        Set the plugin controller.

        :type plugin_controller: plugins.base.PluginController
        """
        self._plugin_controller = plugin_controller

    def set_metrics_collector(self, metrics_collector):
        """ Set the metrics collector """
        self.metrics_collector = metrics_collector

    def set_metrics_controller(self, metrics_controller):
        """ Sets the metrics controller """
        self._metrics_controller = metrics_controller

    @cherrypy.expose
    def index(self):
        """
        Index page of the web service (Gateway GUI)
        :returns: Contents of index.html
        :rtype: str
        """
        return serve_file('/opt/openmotics/static/index.html', content_type='text/html')

    @openmotics_api(check=types(accept_terms=bool, timeout=int), plugin_exposed=False)
    def login(self, username, password, accept_terms=None, timeout=None):
        """
        Login to the web service, returns a token if successful, returns HTTP status code 401 otherwise.

        :param username: Name of the user.
        :type username: str
        :param password: Password of the user.
        :type password: str
        :param accept_terms: True if the terms are accepted
        :type accept_terms: bool | None
        :param timeout: Optional session timeout. 30d >= x >= 1h
        :type timeout: int
        :returns: Authentication token
        :rtype: str
        """

        success, data = self._user_controller.login(username, password, accept_terms, timeout)
        if success is True:
            return {'token': data}
        if data == 'terms_not_accepted':
            return {'next_step': 'accept_terms'}
        raise cherrypy.HTTPError(401, "invalid_credentials")

    @openmotics_api(auth=True, pass_token=True, plugin_exposed=False)
    def logout(self, token):
        """
        Logout from the web service.

        :returns: 'status': 'OK'
        :rtype: str
        """
        self._user_controller.logout(token)
        return {'status': 'OK'}

    @openmotics_api(plugin_exposed=False)
    def create_user(self, username, password):
        """
        Create a new user using a username and a password. Only possible in authorized mode.

        :param username: Name of the user.
        :type username: str
        :param password: Password of the user.
        :type password: str
        """
        if not self.in_authorized_mode():
            raise cherrypy.HTTPError(401, "unauthorized")
        self._user_controller.create_user(username, password, 'admin', True)
        return {}

    @openmotics_api(plugin_exposed=False)
    def get_usernames(self):
        """
        Get the names of the users on the gateway. Only possible in authorized mode.

        :returns: 'usernames': list of usernames (String).
        :rtype: dict
        """
        if not self.in_authorized_mode():
            raise cherrypy.HTTPError(401, "unauthorized")
        return {'usernames': self._user_controller.get_usernames()}

    @openmotics_api(plugin_exposed=False)
    def remove_user(self, username):
        """
        Remove a user. Only possible in authorized mode.

        :param username: Name of the user to remove.
        :type username: str
        """
        if not self.in_authorized_mode():
            raise cherrypy.HTTPError(401, "unauthorized")
        self._user_controller.remove_user(username)
        return {}

    @openmotics_api(auth=True, plugin_exposed=False)
    def open_maintenance(self):
        """
        Open maintenance mode, return the port of the maintenance socket.

        :returns: 'port': Port on which the maintenance ssl socket is listening (Integer between 6000 and 7000).
        :rtype: dict
        """
        port = random.randint(6000, 7000)
        self._maintenance_service.start_in_thread(port)
        return {'port': port}

    @openmotics_api(auth=True)
    def reset_master(self):
        """
        Perform a cold reset on the master.

        :returns: 'status': 'OK'.
        :rtype: dict
        """
        return self._gateway_api.reset_master()

    @openmotics_api(auth=True)
    def module_discover_start(self):
        """
        Start the module discover mode on the master.

        :returns: 'status': 'OK'.
        :rtype: dict
        """
        return self._gateway_api.module_discover_start()

    @openmotics_api(auth=True)
    def module_discover_stop(self):
        """
        Stop the module discover mode on the master.

        :returns: 'status': 'OK'.
        :rtype: dict
        """
        return self._gateway_api.module_discover_stop()

    @openmotics_api(auth=True)
    def module_discover_status(self):
        """
        Gets the status of the module discover mode on the master.

        :returns 'running': true|false
        :rtype: dict
        """
        return self._gateway_api.module_discover_status()

    @openmotics_api(auth=True)
    def get_module_log(self):
        """
        Get the log messages from the module discovery mode. This returns the current log
        messages and clear the log messages.

        :returns: 'log': list of tuples (log_level, message).
        :rtype: dict
        """
        return self._gateway_api.get_module_log()

    @openmotics_api(auth=True)
    def get_modules(self):
        """
        Get a list of all modules attached and registered with the master.

        :returns: Dict with:
        * 'outputs' (list of module types: O,R,D),
        * 'inputs' (list of input module types: I,T,L,C)
        * 'shutters' (List of modules types: S).
        :rtype: dict
        """
        return self._gateway_api.get_modules()

    @openmotics_api(auth=True)
    def get_features(self):
        """
        Returns all available features this Gateway supports. This allows to make flexible clients
        """
        return {'features': [
            'metrics',           # Advanced metrics (including metrics over websockets)
            'dirty_flag',        # A dirty flag that can be used to trigger syncs on power & master
            'scheduling',        # Gateway backed scheduling
            'factory_reset',     # The gateway can be complete reset to factory standard
            'isolated_plugins',  # Plugins run in a separate process, so allow fine-graded control
        ]}

    @openmotics_api(auth=True, check=types(type=int, id=int))
    def flash_leds(self, type, id):
        """
        Flash the leds on the module for an output/input/sensor.

        :param type: The module type: output/dimmer (0), input (1), sensor/temperatur (2).
        :type type: int
        :param id: The id of the output/input/sensor.
        :type id: int
        :returns: 'status': 'OK'.
        :rtype: dict
        """
        return self._gateway_api.flash_leds(type, id)

    @openmotics_api(auth=True)
    def get_status(self):
        """
        Get the status of the master.

        :returns: 'time': hour and minutes (HH:MM), 'date': day, month, year (DD:MM:YYYY), \
            'mode': Integer, 'version': a.b.c and 'hw_version': hardware version (Integer).
        :rtype: dict
        """
        return self._gateway_api.get_status()

    @openmotics_api(auth=True)
    def get_output_status(self):
        """
        Get the status of the outputs.

        :returns: 'status': list of dictionaries with the following keys: id, status, dimmer and ctimer.
        """
        return {'status': self._gateway_api.get_output_status()}

    @openmotics_api(auth=True, check=types(id=int, is_on=bool, dimmer=int, timer=int))
    def set_output(self, id, is_on, dimmer=None, timer=None):
        """
        Set the status, dimmer and timer of an output.

        :param id: The id of the output to set
        :type id: int
        :param is_on: Whether the output should be on
        :type is_on: bool
        :param dimmer: The dimmer value to set, None if unchanged
        :type dimmer: int or None
        :param timer: The timer value to set, None if unchanged
        :type timer: int
        """
        return self._gateway_api.set_output(id, is_on, dimmer, timer)

    @openmotics_api(auth=True)
    def set_all_lights_off(self):
        """
        Turn all lights off.
        """
        return self._gateway_api.set_all_lights_off()

    @openmotics_api(auth=True, check=types(floor=int))
    def set_all_lights_floor_off(self, floor):
        """
        Turn all lights on a given floor off.

        :param floor: The id of the floor
        :type floor: int
        """
        return self._gateway_api.set_all_lights_floor_off(floor)

    @openmotics_api(auth=True, check=types(floor=int))
    def set_all_lights_floor_on(self, floor):
        """
        Turn all lights on a given floor on.

        :param floor: The id of the floor
        :type floor: int
        """
        return self._gateway_api.set_all_lights_floor_on(floor)

    @openmotics_api(auth=True)
    def get_last_inputs(self):
        """
        Get the 5 last pressed inputs during the last 5 minutes.

        :returns: 'inputs': list of tuples (input, output).
        :rtype: dict
        """
        return {'inputs': self._gateway_api.get_last_inputs()}

    @openmotics_api(auth=True)
    def get_shutter_status(self):
        """
        Get the status of the shutters.

        :returns: 'status': list of dictionaries with the following keys: id, position.
        :rtype: dict
        """
        return {'status': self._gateway_api.get_shutter_status()}

    @openmotics_api(auth=True, check=types(id=int))
    def do_shutter_down(self, id):
        """
        Make a shutter go down. The shutter stops automatically when the down position is
        reached (after the predefined number of seconds).

        :param id: The id of the shutter.
        :type id: int
        :returns:'status': 'OK'.
        :rtype: dict
        """
        return self._gateway_api.do_shutter_down(id)

    @openmotics_api(auth=True, check=types(id=int))
    def do_shutter_up(self, id):
        """
        Make a shutter go up. The shutter stops automatically when the up position is
        reached (after the predefined number of seconds).

        :param id: The id of the shutter.
        :type id: int
        :returns:'status': 'OK'.
        :rtype: dict
        """
        return self._gateway_api.do_shutter_up(id)

    @openmotics_api(auth=True, check=types(id=int))
    def do_shutter_stop(self, id):
        """
        Make a shutter stop.

        :param id: The id of the shutter.
        :type id: int
        :returns:'status': 'OK'.
        :rtype: dict
        """
        return self._gateway_api.do_shutter_stop(id)

    @openmotics_api(auth=True, check=types(id=int))
    def do_shutter_group_down(self, id):
        """
        Make a shutter group go down. The shutters stop automatically when the down position is
        reached (after the predefined number of seconds).

        :param id: The id of the shutter group.
        :type id: int
        :returns:'status': 'OK'.
        :rtype: dict
        """
        return self._gateway_api.do_shutter_group_down(id)

    @openmotics_api(auth=True, check=types(id=int))
    def do_shutter_group_up(self, id):
        """
        Make a shutter group go up. The shutters stop automatically when the up position is
        reached (after the predefined number of seconds).

        :param id: The id of the shutter group.
        :type id: int
        :returns:'status': 'OK'.
        :rtype: dict
        """
        return self._gateway_api.do_shutter_group_up(id)

    @openmotics_api(auth=True, check=types(id=int))
    def do_shutter_group_stop(self, id):
        """
        Make a shutter group stop.

        :param id: The id of the shutter group.
        :type id: int
        :returns:'status': 'OK'.
        :rtype: dict
        """
        return self._gateway_api.do_shutter_group_stop(id)

    @openmotics_api(auth=True)
    def get_thermostat_status(self):
        """
        Get the status of the thermostats.

        :returns: global status information about the thermostats: 'thermostats_on', \
            'automatic' and 'setpoint' and 'status': a list with status information for all \
            thermostats, each element in the list is a dict with the following keys: \
            'id', 'act', 'csetp', 'output0', 'output1', 'outside', 'mode'.
        :rtype: dict
        """
        return self._gateway_api.get_thermostat_status()

    @openmotics_api(auth=True, check=types(thermostat=int, temperature=float))
    def set_current_setpoint(self, thermostat, temperature):
        """
        Set the current setpoint of a thermostat.

        :param thermostat: The id of the thermostat to set
        :type thermostat: int
        :param temperature: The temperature to set in degrees Celcius
        :type temperature: float
        :return: 'status': 'OK'.
        :rtype: dict
        """
        return self._gateway_api.set_current_setpoint(thermostat, temperature)

    @openmotics_api(auth=True, check=types(thermostat_on=bool, automatic=bool, setpoint=int, cooling_mode=bool, cooling_on=bool))
    def set_thermostat_mode(self, thermostat_on, automatic=None, setpoint=None, cooling_mode=False, cooling_on=False):
        """
        Set the global mode of the thermostats. Thermostats can be on or off (thermostat_on),
        can be in cooling or heating (cooling_mode), cooling can be turned on or off (cooling_on).
        The automatic and setpoint parameters are here for backwards compatibility and will be
        applied to all thermostats. To control the automatic and setpoint parameters per thermostat
        use the set_per_thermostat_mode call instead.

        :param thermostat_on: Whether the thermostats are on
        :type thermostat_on: bool
        :param automatic: Automatic mode (True) or Manual mode (False).  This parameter is here for
            backwards compatibility, use set_per_thermostat_mode instead.
        :type automatic: bool or None
        :param setpoint: The current setpoint.  This parameter is here for backwards compatibility,
            use set_per_thermostat_mode instead.
        :type setpoint: int or None
        :param cooling_mode: Cooling mode (True) of Heating mode (False)
        :type cooling_mode: bool or None
        :param cooling_on: Turns cooling ON when set to true.
        :param cooling_on: bool or None
        :return: 'status': 'OK'.
        :rtype: dict
        """
        self._gateway_api.set_thermostat_mode(thermostat_on, cooling_mode, cooling_on, automatic, setpoint)

        return {'status': 'OK'}

    @openmotics_api(auth=True, check=types(thermostat_id=int, automatic=bool, setpoint=int))
    def set_per_thermostat_mode(self, thermostat_id, automatic, setpoint):
        """
        Set the thermostat mode of a given thermostat. Thermostats can be set to automatic or
        manual, in case of manual a setpoint (0 to 5) can be provided.

        :param thermostat_id: The thermostat id
        :type thermostat_id: int
        :param automatic: Automatic mode (True) or Manual mode (False).
        :type automatic: bool
        :param setpoint: The current setpoint.
        :type setpoint: int
        """
        return self._gateway_api.set_per_thermostat_mode(thermostat_id, automatic, setpoint)

    @openmotics_api(auth=True)
    def get_airco_status(self):
        """
        Get the mode of the airco attached to a all thermostats.

        :returns: dict with ASB0-ASB31.
        :rtype: dict
        """
        return self._gateway_api.get_airco_status()

    @openmotics_api(auth=True, check=types(thermostat_id=int, airco_on=bool))
    def set_airco_status(self, thermostat_id, airco_on):
        """
        Set the mode of the airco attached to a given thermostat.

        :param thermostat_id: The thermostat id.
        :type thermostat_id: int
        :param airco_on: Turns the airco on if True.
        :type airco_on: bool
        :returns: dict with 'status'
        :rtype: dict
        """
        return self._gateway_api.set_airco_status(thermostat_id, airco_on)

    @openmotics_api(auth=True)
    def get_sensor_temperature_status(self):
        """
        Get the current temperature of all sensors.

        :returns: 'status': list of 32 temperatures, 1 for each sensor.
        :rtype: dict
        """
        return {'status': self._gateway_api.get_sensor_temperature_status()}

    @openmotics_api(auth=True)
    def get_sensor_humidity_status(self):
        """
        Get the current humidity of all sensors.

        :returns: 'status': List of 32 bytes, 1 for each sensor.
        :rtype: dict
        """
        return {'status': self._gateway_api.get_sensor_humidity_status()}

    @openmotics_api(auth=True)
    def get_sensor_brightness_status(self):
        """
        Get the current brightness of all sensors.

        :returns: 'status': List of 32 bytes, 1 for each sensor.
        :rtype: dict
        """
        return {'status': self._gateway_api.get_sensor_brightness_status()}

    @openmotics_api(auth=True, check=types(sensor_id=int, temperature=float, humidity=float, brightness=int))
    def set_virtual_sensor(self, sensor_id, temperature, humidity, brightness):
        """
        Set the temperature, humidity and brightness value of a virtual sensor.

        :param sensor_id: The id of the sensor.
        :type sensor_id: int
        :param temperature: The temperature to set in degrees Celcius
        :type temperature: float
        :param humidity: The humidity to set in percentage
        :type humidity: float
        :param brightness: The brightness to set in percentage
        :type brightness: int
        :returns: dict with 'status'.
        :rtype: dict
        """
        return self._gateway_api.set_virtual_sensor(sensor_id, temperature, humidity, brightness)

    @openmotics_api(auth=True, check=types(action_type=int, action_number=int))
    def do_basic_action(self, action_type, action_number):
        """
        Execute a basic action.

        :param action_type: The type of the action as defined by the master api.
        :type action_type: int
        :param action_number: The number provided to the basic action, its meaning depends on the action_type.
        :type action_number: int
        """
        return self._gateway_api.do_basic_action(action_type, action_number)

    @openmotics_api(auth=True, check=types(group_action_id=int))
    def do_group_action(self, group_action_id):
        """
        Execute a group action.

        :param group_action_id: The id of the group action
        :type group_action_id: int
        """
        return self._gateway_api.do_group_action(group_action_id)

    @openmotics_api(auth=True, check=types(status=bool))
    def set_master_status_leds(self, status):
        """
        Set the status of the leds on the master.

        :param status: whether the leds should be on (true) or off (false).
        :type status: bool
        """
        return self._gateway_api.set_master_status_leds(status)

    @cherrypy.expose
    @cherrypy.tools.authenticated()
    def get_full_backup(self):
        """
        Get a backup (tar) of the master eeprom and the sqlite databases.

        :returns: Tar containing 4 files: master.eep, config.db, scheduled.db, power.db and
            eeprom_extensions.db as a string of bytes.
        :rtype: dict
        """
        cherrypy.response.headers['Content-Type'] = 'application/octet-stream'
        return self._gateway_api.get_full_backup()

    @openmotics_api(auth=True, plugin_exposed=False)
    def restore_full_backup(self, backup_data):
        """
        Restore a full backup containing the master eeprom and the sqlite databases.

        :param backup_data: The full backup to restore: tar containing 4 files: master.eep, config.db, \
            scheduled.db, power.db and eeprom_extensions.db as a string of bytes.
        :type backup_data: multipart/form-data encoded bytes.
        :returns: dict with 'output' key.
        :rtype: dict
        """
        data = backup_data.file.read()
        if not data:
            raise RuntimeError('backup_data is empty')
        return self._gateway_api.restore_full_backup(data)

    @cherrypy.expose
    @cherrypy.tools.authenticated()
    def get_master_backup(self):
        """
        Get a backup of the eeprom of the master.

        :returns: This function does not return a dict, unlike all other API functions: it \
            returns a string of bytes (size = 64kb).
        :rtype: bytearray
        """
        cherrypy.response.headers['Content-Type'] = 'application/octet-stream'
        return self._gateway_api.get_master_backup()

    @openmotics_api(auth=True)
    def master_restore(self, data):
        """
        Restore a backup of the eeprom of the master.

        :param data: The eeprom backup to restore.
        :type data: multipart/form-data encoded bytes (size = 64 kb).
        :returns: 'output': array with the addresses that were written.
        :rtype: dict
        """
        data = data.file.read()
        return self._gateway_api.master_restore(data)

    @openmotics_api(auth=True)
    def get_errors(self):
        """
        Get the number of seconds since the last successul communication with the master and
        power modules (master_last_success, power_last_success) and the error list per module
        (input and output modules). The modules are identified by O1, O2, I1, I2, ...

        :returns: 'errors': list of tuples (module, nr_errors), 'master_last_success': UNIX \
            timestamp of the last succesful master communication and 'power_last_success': UNIX \
            timestamp of the last successful power communication.
        :rtype: dict
        """
        try:
            errors = self._gateway_api.master_error_list()
        except Exception:
            # In case of communications problems with the master.
            errors = []

        master_last = self._gateway_api.master_last_success()
        power_last = self._gateway_api.power_last_success()

        return {'errors': errors,
                'master_last_success': master_last,
                'power_last_success': power_last}

    @openmotics_api(auth=True)
    def master_clear_error_list(self):
        """
        Clear the number of errors.
        """
        return self._gateway_api.master_clear_error_list

    @openmotics_api(auth=True, check=types(id=int, fields='json'))
    def get_output_configuration(self, id, fields=None):
        """
        Get a specific output_configuration defined by its id.

        :param id: The id of the output_configuration
        :type id: int
        :param fields: The fields of the output_configuration to get. (None gets all fields)
        :type fields: list
        :returns: 'config': output_configuration dict: contains 'id' (Id), 'can_led_1_function' (Enum), 'can_led_1_id' (Byte), 'can_led_2_function' (Enum), 'can_led_2_id' (Byte), 'can_led_3_function' (Enum), 'can_led_3_id' (Byte), 'can_led_4_function' (Enum), 'can_led_4_id' (Byte), 'floor' (Byte), 'module_type' (String[1]), 'name' (String[16]), 'room' (Byte), 'timer' (Word), 'type' (Byte)
        :rtype: dict
        """
        return {'config': self._gateway_api.get_output_configuration(id, fields)}

    @openmotics_api(auth=True, check=types(fields='json'))
    def get_output_configurations(self, fields=None):
        """
        Get all output_configurations.

        :param fields: The field of the output_configuration to get. (None gets all fields)
        :type fields: list
        :returns: 'config': list of output_configuration dict: contains 'id' (Id), 'can_led_1_function' (Enum), 'can_led_1_id' (Byte), 'can_led_2_function' (Enum), 'can_led_2_id' (Byte), 'can_led_3_function' (Enum), 'can_led_3_id' (Byte), 'can_led_4_function' (Enum), 'can_led_4_id' (Byte), 'floor' (Byte), 'module_type' (String[1]), 'name' (String[16]), 'room' (Byte), 'timer' (Word), 'type' (Byte)
        :rtype: dict
        """
        return {'config': self._gateway_api.get_output_configurations(fields)}

    @openmotics_api(auth=True, check=types(config='json'))
    def set_output_configuration(self, config):
        """
        Set one output_configuration.

        :param config: The output_configuration to set: dict: contains 'id' (Id), 'can_led_1_function' (Enum), 'can_led_1_id' (Byte), 'can_led_2_function' (Enum), 'can_led_2_id' (Byte), 'can_led_3_function' (Enum), 'can_led_3_id' (Byte), 'can_led_4_function' (Enum), 'can_led_4_id' (Byte), 'floor' (Byte), 'name' (String[16]), 'room' (Byte), 'timer' (Word), 'type' (Byte)
        :type config: dict
        """
        self._gateway_api.set_output_configuration(config)
        return {}

    @openmotics_api(auth=True, check=types(config='json'))
    def set_output_configurations(self, config):
        """
        Set multiple output_configurations.

        :param config: The list of output_configurations to set: list of output_configuration dict: contains 'id' (Id), 'can_led_1_function' (Enum), 'can_led_1_id' (Byte), 'can_led_2_function' (Enum), 'can_led_2_id' (Byte), 'can_led_3_function' (Enum), 'can_led_3_id' (Byte), 'can_led_4_function' (Enum), 'can_led_4_id' (Byte), 'floor' (Byte), 'name' (String[16]), 'room' (Byte), 'timer' (Word), 'type' (Byte)
        :type config: list
        """
        self._gateway_api.set_output_configurations(config)
        return {}

    @openmotics_api(auth=True, check=types(id=int, fields='json'))
    def get_shutter_configuration(self, id, fields=None):
        """
        Get a specific shutter_configuration defined by its id.

        :param id: The id of the shutter_configuration
        :type id: Id
        :param fields: The fields of the shutter_configuration to get. (None gets all fields)
        :type fields: list
        :returns: 'config': shutter_configuration dict: contains 'id' (Id), 'group_1' (Byte), 'group_2' (Byte), 'name' (String[16]), 'room' (Byte), 'timer_down' (Byte), 'timer_up' (Byte), 'up_down_config' (Byte)
        :rtype: dict
        """
        return {'config': self._gateway_api.get_shutter_configuration(id, fields)}

    @openmotics_api(auth=True, check=types(fields='json'))
    def get_shutter_configurations(self, fields=None):
        """
        Get all shutter_configurations.

        :param fields: The fields of the shutter_configuration to get. (None gets all fields)
        :type fields: list
        :returns: 'config': list of shutter_configuration dict: contains 'id' (Id), 'group_1' (Byte), 'group_2' (Byte), 'name' (String[16]), 'room' (Byte), 'timer_down' (Byte), 'timer_up' (Byte), 'up_down_config' (Byte)
        :rtype: dict
        """
        return {'config': self._gateway_api.get_shutter_configurations(fields)}

    @openmotics_api(auth=True, check=types(config='json'))
    def set_shutter_configuration(self, config):
        """
        Set one shutter_configuration.

        :param config: The shutter_configuration to set: shutter_configuration dict: contains 'id' (Id), 'group_1' (Byte), 'group_2' (Byte), 'name' (String[16]), 'room' (Byte), 'timer_down' (Byte), 'timer_up' (Byte), 'up_down_config' (Byte)
        :type config: dict
        """
        self._gateway_api.set_shutter_configuration(config)
        return {}

    @openmotics_api(auth=True, check=types(config='json'))
    def set_shutter_configurations(self, config):
        """
        Set multiple shutter_configurations.

        :param config: The list of shutter_configurations to set: list of shutter_configuration dict: contains 'id' (Id), 'group_1' (Byte), 'group_2' (Byte), 'name' (String[16]), 'room' (Byte), 'timer_down' (Byte), 'timer_up' (Byte), 'up_down_config' (Byte)
        :type config: list
        """
        self._gateway_api.set_shutter_configurations(config)
        return {}

    @openmotics_api(auth=True, check=types(id=int, fields='json'))
    def get_shutter_group_configuration(self, id, fields=None):
        """
        Get a specific shutter_group_configuration defined by its id.

        :param id: The id of the shutter_group_configuration
        :type id: int
        :param fields: The field of the shutter_group_configuration to get. (None gets all fields)
        :type fields: list
        :returns: 'config': shutter_group_configuration dict: contains 'id' (Id), 'room' (Byte), 'timer_down' (Byte), 'timer_up' (Byte)
        :rtype: dict
        """
        return {'config': self._gateway_api.get_shutter_group_configuration(id, fields)}

    @openmotics_api(auth=True, check=types(fields='json'))
    def get_shutter_group_configurations(self, fields=None):
        """
        Get all shutter_group_configurations.

        :param fields: The field of the shutter_group_configuration to get. (None gets all fields)
        :type fields: list
        :returns: 'config': list of shutter_group_configuration dict: contains 'id' (Id), 'room' (Byte), 'timer_down' (Byte), 'timer_up' (Byte)
        :rtype: dict
        """
        return {'config': self._gateway_api.get_shutter_group_configurations(fields)}

    @openmotics_api(auth=True, check=types(config='json'))
    def set_shutter_group_configuration(self, config):
        """
        Set one shutter_group_configuration.

        :param config: The shutter_group_configuration to set: shutter_group_configuration dict: contains 'id' (Id), 'room' (Byte), 'timer_down' (Byte), 'timer_up' (Byte)
        :type config: dict
        """
        self._gateway_api.set_shutter_group_configuration(config)
        return {}

    @openmotics_api(auth=True, check=types(config='json'))
    def set_shutter_group_configurations(self, config):
        """
        Set multiple shutter_group_configurations.

        :param config: The list of shutter_group_configurations to set: list of shutter_group_configuration dict: contains 'id' (Id), 'room' (Byte), 'timer_down' (Byte), 'timer_up' (Byte)
        :type config: list
        """
        self._gateway_api.set_shutter_group_configurations(config)
        return {}

    @openmotics_api(auth=True, check=types(id=int, fields='json'))
    def get_input_configuration(self, id, fields=None):
        """
        Get a specific input_configuration defined by its id.

        :param id: The id of the input_configuration
        :type id: int
        :param fields: The field of the input_configuration to get. (None gets all fields)
        :type fields: list
        :returns: 'config': input_configuration dict: contains 'id' (Id), 'action' (Byte), 'basic_actions' (Actions[15]), 'invert' (Byte), 'module_type' (String[1]), 'name' (String[8]), 'room' (Byte)
        :rtype: dict
        """
        return {'config': self._gateway_api.get_input_configuration(id, fields)}

    @openmotics_api(auth=True, check=types(fields='json'))
    def get_input_configurations(self, fields=None):
        """
        Get all input_configurations.

        :param fields: The field of the input_configuration to get. (None gets all fields)
        :type fields: list
        :returns: 'config': list of input_configuration dict: contains 'id' (Id), 'action' (Byte), 'basic_actions' (Actions[15]), 'invert' (Byte), 'module_type' (String[1]), 'name' (String[8]), 'room' (Byte)
        :rtype: dict
        """
        return {'config': self._gateway_api.get_input_configurations(fields)}

    @openmotics_api(auth=True, check=types(config='json'))
    def set_input_configuration(self, config):
        """
        Set one input_configuration.

        :param config: The input_configuration to set: input_configuration dict: contains 'id' (Id), 'action' (Byte), 'basic_actions' (Actions[15]), 'invert' (Byte), 'name' (String[8]), 'room' (Byte)
        :type config: dict
        """
        self._gateway_api.set_input_configuration(config)
        return {}

    @openmotics_api(auth=True, check=types(config='json'))
    def set_input_configurations(self, config):
        """
        Set multiple input_configurations.

        :param config: The list of input_configurations to set: list of input_configuration dict: contains 'id' (Id), 'action' (Byte), 'basic_actions' (Actions[15]), 'invert' (Byte), 'name' (String[8]), 'room' (Byte)
        :type config: list
        """
        self._gateway_api.set_input_configurations(config)
        return {}

    @openmotics_api(auth=True, check=types(id=int, fields='json'))
    def get_thermostat_configuration(self, id, fields=None):
        """
        Get a specific thermostat_configuration defined by its id.

        :param id: The id of the thermostat_configuration
        :type id: int
        :param fields: The field of the thermostat_configuration to get. (None gets all fields)
        :type fields: list
        :returns: 'config': thermostat_configuration dict: contains 'id' (Id), 'auto_fri' ([temp_n(Temp),start_d1(Time),stop_d1(Time),temp_d1(Temp),start_d2(Time),stop_d2(Time),temp_d2(Temp)]), 'auto_mon' ([temp_n(Temp),start_d1(Time),stop_d1(Time),temp_d1(Temp),start_d2(Time),stop_d2(Time),temp_d2(Temp)]), 'auto_sat' ([temp_n(Temp),start_d1(Time),stop_d1(Time),temp_d1(Temp),start_d2(Time),stop_d2(Time),temp_d2(Temp)]), 'auto_sun' ([temp_n(Temp),start_d1(Time),stop_d1(Time),temp_d1(Temp),start_d2(Time),stop_d2(Time),temp_d2(Temp)]), 'auto_thu' ([temp_n(Temp),start_d1(Time),stop_d1(Time),temp_d1(Temp),start_d2(Time),stop_d2(Time),temp_d2(Temp)]), 'auto_tue' ([temp_n(Temp),start_d1(Time),stop_d1(Time),temp_d1(Temp),start_d2(Time),stop_d2(Time),temp_d2(Temp)]), 'auto_wed' ([temp_n(Temp),start_d1(Time),stop_d1(Time),temp_d1(Temp),start_d2(Time),stop_d2(Time),temp_d2(Temp)]), 'name' (String[16]), 'output0' (Byte), 'output1' (Byte), 'permanent_manual' (Boolean), 'pid_d' (Byte), 'pid_i' (Byte), 'pid_int' (Byte), 'pid_p' (Byte), 'room' (Byte), 'sensor' (Byte), 'setp0' (Temp), 'setp1' (Temp), 'setp2' (Temp), 'setp3' (Temp), 'setp4' (Temp), 'setp5' (Temp)
        :rtype: dict
        """
        return {'config': self._gateway_api.get_thermostat_configuration(id, fields)}

    @openmotics_api(auth=True, check=types(fields='json'))
    def get_thermostat_configurations(self, fields=None):
        """
        Get all thermostat_configurations.

        :param fields: The field of the thermostat_configuration to get. (None gets all fields)
        :type fields: list
        :returns: 'config': list of thermostat_configuration dict: contains 'id' (Id), 'auto_fri' ([temp_n(Temp),start_d1(Time),stop_d1(Time),temp_d1(Temp),start_d2(Time),stop_d2(Time),temp_d2(Temp)]), 'auto_mon' ([temp_n(Temp),start_d1(Time),stop_d1(Time),temp_d1(Temp),start_d2(Time),stop_d2(Time),temp_d2(Temp)]), 'auto_sat' ([temp_n(Temp),start_d1(Time),stop_d1(Time),temp_d1(Temp),start_d2(Time),stop_d2(Time),temp_d2(Temp)]), 'auto_sun' ([temp_n(Temp),start_d1(Time),stop_d1(Time),temp_d1(Temp),start_d2(Time),stop_d2(Time),temp_d2(Temp)]), 'auto_thu' ([temp_n(Temp),start_d1(Time),stop_d1(Time),temp_d1(Temp),start_d2(Time),stop_d2(Time),temp_d2(Temp)]), 'auto_tue' ([temp_n(Temp),start_d1(Time),stop_d1(Time),temp_d1(Temp),start_d2(Time),stop_d2(Time),temp_d2(Temp)]), 'auto_wed' ([temp_n(Temp),start_d1(Time),stop_d1(Time),temp_d1(Temp),start_d2(Time),stop_d2(Time),temp_d2(Temp)]), 'name' (String[16]), 'output0' (Byte), 'output1' (Byte), 'permanent_manual' (Boolean), 'pid_d' (Byte), 'pid_i' (Byte), 'pid_int' (Byte), 'pid_p' (Byte), 'room' (Byte), 'sensor' (Byte), 'setp0' (Temp), 'setp1' (Temp), 'setp2' (Temp), 'setp3' (Temp), 'setp4' (Temp), 'setp5' (Temp)
        :rtype: dict
        """
        return {'config': self._gateway_api.get_thermostat_configurations(fields)}

    @openmotics_api(auth=True, check=types(config='json'))
    def set_thermostat_configuration(self, config):
        """
        Set one thermostat_configuration.

        :param config: The thermostat_configuration to set: thermostat_configuration dict: contains 'id' (Id), 'auto_fri' ([temp_n(Temp),start_d1(Time),stop_d1(Time),temp_d1(Temp),start_d2(Time),stop_d2(Time),temp_d2(Temp)]), 'auto_mon' ([temp_n(Temp),start_d1(Time),stop_d1(Time),temp_d1(Temp),start_d2(Time),stop_d2(Time),temp_d2(Temp)]), 'auto_sat' ([temp_n(Temp),start_d1(Time),stop_d1(Time),temp_d1(Temp),start_d2(Time),stop_d2(Time),temp_d2(Temp)]), 'auto_sun' ([temp_n(Temp),start_d1(Time),stop_d1(Time),temp_d1(Temp),start_d2(Time),stop_d2(Time),temp_d2(Temp)]), 'auto_thu' ([temp_n(Temp),start_d1(Time),stop_d1(Time),temp_d1(Temp),start_d2(Time),stop_d2(Time),temp_d2(Temp)]), 'auto_tue' ([temp_n(Temp),start_d1(Time),stop_d1(Time),temp_d1(Temp),start_d2(Time),stop_d2(Time),temp_d2(Temp)]), 'auto_wed' ([temp_n(Temp),start_d1(Time),stop_d1(Time),temp_d1(Temp),start_d2(Time),stop_d2(Time),temp_d2(Temp)]), 'name' (String[16]), 'output0' (Byte), 'output1' (Byte), 'permanent_manual' (Boolean), 'pid_d' (Byte), 'pid_i' (Byte), 'pid_int' (Byte), 'pid_p' (Byte), 'room' (Byte), 'sensor' (Byte), 'setp0' (Temp), 'setp1' (Temp), 'setp2' (Temp), 'setp3' (Temp), 'setp4' (Temp), 'setp5' (Temp)
        :type config: dict
        """
        self._gateway_api.set_thermostat_configuration(config)
        return {}

    @openmotics_api(auth=True, check=types(config='json'))
    def set_thermostat_configurations(self, config):
        """
        Set multiple thermostat_configurations.

        :param config: The list of thermostat_configurations to set: list of thermostat_configuration dict: contains 'id' (Id), 'auto_fri' ([temp_n(Temp),start_d1(Time),stop_d1(Time),temp_d1(Temp),start_d2(Time),stop_d2(Time),temp_d2(Temp)]), 'auto_mon' ([temp_n(Temp),start_d1(Time),stop_d1(Time),temp_d1(Temp),start_d2(Time),stop_d2(Time),temp_d2(Temp)]), 'auto_sat' ([temp_n(Temp),start_d1(Time),stop_d1(Time),temp_d1(Temp),start_d2(Time),stop_d2(Time),temp_d2(Temp)]), 'auto_sun' ([temp_n(Temp),start_d1(Time),stop_d1(Time),temp_d1(Temp),start_d2(Time),stop_d2(Time),temp_d2(Temp)]), 'auto_thu' ([temp_n(Temp),start_d1(Time),stop_d1(Time),temp_d1(Temp),start_d2(Time),stop_d2(Time),temp_d2(Temp)]), 'auto_tue' ([temp_n(Temp),start_d1(Time),stop_d1(Time),temp_d1(Temp),start_d2(Time),stop_d2(Time),temp_d2(Temp)]), 'auto_wed' ([temp_n(Temp),start_d1(Time),stop_d1(Time),temp_d1(Temp),start_d2(Time),stop_d2(Time),temp_d2(Temp)]), 'name' (String[16]), 'output0' (Byte), 'output1' (Byte), 'permanent_manual' (Boolean), 'pid_d' (Byte), 'pid_i' (Byte), 'pid_int' (Byte), 'pid_p' (Byte), 'room' (Byte), 'sensor' (Byte), 'setp0' (Temp), 'setp1' (Temp), 'setp2' (Temp), 'setp3' (Temp), 'setp4' (Temp), 'setp5' (Temp)
        :type config: list
        """
        self._gateway_api.set_thermostat_configurations(config)
        return {}

    @openmotics_api(auth=True, check=types(id=int, fields='json'))
    def get_sensor_configuration(self, id, fields=None):
        """
        Get a specific sensor_configuration defined by its id.

        :param id: The id of the sensor_configuration
        :type id: int
        :param fields: The field of the sensor_configuration to get. (None gets all fields)
        :type fields: list
        :returns: 'config': sensor_configuration dict: contains 'id' (Id), 'name' (String[16]), 'offset' (SignedTemp(-7.5 to 7.5 degrees)), 'room' (Byte), 'virtual' (Boolean)
        :rtype: dict
        """
        return {'config': self._gateway_api.get_sensor_configuration(id, fields)}

    @openmotics_api(auth=True, check=types(fields='json'))
    def get_sensor_configurations(self, fields=None):
        """
        Get all sensor_configurations.

        :param fields: The field of the sensor_configuration to get. (None gets all fields)
        :type fields: list
        :returns: 'config': list of sensor_configuration dict: contains 'id' (Id), 'name' (String[16]), 'offset' (SignedTemp(-7.5 to 7.5 degrees)), 'room' (Byte), 'virtual' (Boolean)
        :rtype: dict
        """
        return {'config': self._gateway_api.get_sensor_configurations(fields)}

    @openmotics_api(auth=True, check=types(config='json'))
    def set_sensor_configuration(self, config):
        """
        Set one sensor_configuration.

        :param config: The sensor_configuration to set: sensor_configuration dict: contains 'id' (Id), 'name' (String[16]), 'offset' (SignedTemp(-7.5 to 7.5 degrees)), 'room' (Byte), 'virtual' (Boolean)
        :type config: dict
        """
        self._gateway_api.set_sensor_configuration(config)
        return {}

    @openmotics_api(auth=True, check=types(config='json'))
    def set_sensor_configurations(self, config):
        """
        Set multiple sensor_configurations.

        :param config: The list of sensor_configurations to set: list of sensor_configuration dict: contains 'id' (Id), 'name' (String[16]), 'offset' (SignedTemp(-7.5 to 7.5 degrees)), 'room' (Byte), 'virtual' (Boolean)
        :type config: list
        """
        self._gateway_api.set_sensor_configurations(config)
        return {}

    @openmotics_api(auth=True, check=types(id=int, fields='json'))
    def get_pump_group_configuration(self, id, fields=None):
        """
        Get a specific pump_group_configuration defined by its id.

        :param id: The id of the pump_group_configuration
        :type id: int
        :param fields: The field of the pump_group_configuration to get. (None gets all fields)
        :type fields: list
        :returns: 'config': pump_group_configuration dict: contains 'id' (Id), 'outputs' (CSV[32]), 'room' (Byte)
        :rtype: dict
        """
        return {'config': self._gateway_api.get_pump_group_configuration(id, fields)}

    @openmotics_api(auth=True, check=types(fields='json'))
    def get_pump_group_configurations(self, fields=None):
        """
        Get all pump_group_configurations.

        :param fields: The field of the pump_group_configuration to get. (None gets all fields)
        :type fields: list
        :returns: 'config': list of pump_group_configuration dict: contains 'id' (Id), 'outputs' (CSV[32]), 'room' (Byte)
        :rtype: dict
        """
        return {'config': self._gateway_api.get_pump_group_configurations(fields)}

    @openmotics_api(auth=True, check=types(config='json'))
    def set_pump_group_configuration(self, config):
        """
        Set one pump_group_configuration.

        :param config: The pump_group_configuration to set: pump_group_configuration dict: contains 'id' (Id), 'outputs' (CSV[32]), 'room' (Byte)
        :type config: dict
        """
        self._gateway_api.set_pump_group_configuration(config)
        return {}

    @openmotics_api(auth=True, check=types(config='json'))
    def set_pump_group_configurations(self, config):
        """
        Set multiple pump_group_configurations.

        :param config: The list of pump_group_configurations to set: list of pump_group_configuration dict: contains 'id' (Id), 'outputs' (CSV[32]), 'room' (Byte)
        :type config: list
        """
        self._gateway_api.set_pump_group_configurations(config)
        return {}

    @openmotics_api(auth=True, check=types(id=int, fields='json'))
    def get_cooling_configuration(self, id, fields=None):
        """
        Get a specific cooling_configuration defined by its id.

        :param id: The id of the cooling_configuration
        :type id: int
        :param fields: The field of the cooling_configuration to get. (None gets all fields)
        :type fields: list
        :returns: 'config': cooling_configuration dict: contains 'id' (Id), 'auto_fri' ([temp_n(Temp),start_d1(Time),stop_d1(Time),temp_d1(Temp),start_d2(Time),stop_d2(Time),temp_d2(Temp)]), 'auto_mon' ([temp_n(Temp),start_d1(Time),stop_d1(Time),temp_d1(Temp),start_d2(Time),stop_d2(Time),temp_d2(Temp)]), 'auto_sat' ([temp_n(Temp),start_d1(Time),stop_d1(Time),temp_d1(Temp),start_d2(Time),stop_d2(Time),temp_d2(Temp)]), 'auto_sun' ([temp_n(Temp),start_d1(Time),stop_d1(Time),temp_d1(Temp),start_d2(Time),stop_d2(Time),temp_d2(Temp)]), 'auto_thu' ([temp_n(Temp),start_d1(Time),stop_d1(Time),temp_d1(Temp),start_d2(Time),stop_d2(Time),temp_d2(Temp)]), 'auto_tue' ([temp_n(Temp),start_d1(Time),stop_d1(Time),temp_d1(Temp),start_d2(Time),stop_d2(Time),temp_d2(Temp)]), 'auto_wed' ([temp_n(Temp),start_d1(Time),stop_d1(Time),temp_d1(Temp),start_d2(Time),stop_d2(Time),temp_d2(Temp)]), 'name' (String[16]), 'output0' (Byte), 'output1' (Byte), 'permanent_manual' (Boolean), 'pid_d' (Byte), 'pid_i' (Byte), 'pid_int' (Byte), 'pid_p' (Byte), 'room' (Byte), 'sensor' (Byte), 'setp0' (Temp), 'setp1' (Temp), 'setp2' (Temp), 'setp3' (Temp), 'setp4' (Temp), 'setp5' (Temp)
        :rtype: dict
        """
        return {'config': self._gateway_api.get_cooling_configuration(id, fields)}

    @openmotics_api(auth=True, check=types(fields='json'))
    def get_cooling_configurations(self, fields=None):
        """
        Get all cooling_configurations.

        :param fields: The field of the cooling_configuration to get. (None gets all fields)
        :type fields: list
        :returns: 'config': list of cooling_configuration dict: contains 'id' (Id), 'auto_fri' ([temp_n(Temp),start_d1(Time),stop_d1(Time),temp_d1(Temp),start_d2(Time),stop_d2(Time),temp_d2(Temp)]), 'auto_mon' ([temp_n(Temp),start_d1(Time),stop_d1(Time),temp_d1(Temp),start_d2(Time),stop_d2(Time),temp_d2(Temp)]), 'auto_sat' ([temp_n(Temp),start_d1(Time),stop_d1(Time),temp_d1(Temp),start_d2(Time),stop_d2(Time),temp_d2(Temp)]), 'auto_sun' ([temp_n(Temp),start_d1(Time),stop_d1(Time),temp_d1(Temp),start_d2(Time),stop_d2(Time),temp_d2(Temp)]), 'auto_thu' ([temp_n(Temp),start_d1(Time),stop_d1(Time),temp_d1(Temp),start_d2(Time),stop_d2(Time),temp_d2(Temp)]), 'auto_tue' ([temp_n(Temp),start_d1(Time),stop_d1(Time),temp_d1(Temp),start_d2(Time),stop_d2(Time),temp_d2(Temp)]), 'auto_wed' ([temp_n(Temp),start_d1(Time),stop_d1(Time),temp_d1(Temp),start_d2(Time),stop_d2(Time),temp_d2(Temp)]), 'name' (String[16]), 'output0' (Byte), 'output1' (Byte), 'permanent_manual' (Boolean), 'pid_d' (Byte), 'pid_i' (Byte), 'pid_int' (Byte), 'pid_p' (Byte), 'room' (Byte), 'sensor' (Byte), 'setp0' (Temp), 'setp1' (Temp), 'setp2' (Temp), 'setp3' (Temp), 'setp4' (Temp), 'setp5' (Temp)
        :rtype: dict
        """
        return {'config': self._gateway_api.get_cooling_configurations(fields)}

    @openmotics_api(auth=True, check=types(config='json'))
    def set_cooling_configuration(self, config):
        """
        Set one cooling_configuration.

        :param config: The cooling_configuration to set: cooling_configuration dict: contains 'id' (Id), 'auto_fri' ([temp_n(Temp),start_d1(Time),stop_d1(Time),temp_d1(Temp),start_d2(Time),stop_d2(Time),temp_d2(Temp)]), 'auto_mon' ([temp_n(Temp),start_d1(Time),stop_d1(Time),temp_d1(Temp),start_d2(Time),stop_d2(Time),temp_d2(Temp)]), 'auto_sat' ([temp_n(Temp),start_d1(Time),stop_d1(Time),temp_d1(Temp),start_d2(Time),stop_d2(Time),temp_d2(Temp)]), 'auto_sun' ([temp_n(Temp),start_d1(Time),stop_d1(Time),temp_d1(Temp),start_d2(Time),stop_d2(Time),temp_d2(Temp)]), 'auto_thu' ([temp_n(Temp),start_d1(Time),stop_d1(Time),temp_d1(Temp),start_d2(Time),stop_d2(Time),temp_d2(Temp)]), 'auto_tue' ([temp_n(Temp),start_d1(Time),stop_d1(Time),temp_d1(Temp),start_d2(Time),stop_d2(Time),temp_d2(Temp)]), 'auto_wed' ([temp_n(Temp),start_d1(Time),stop_d1(Time),temp_d1(Temp),start_d2(Time),stop_d2(Time),temp_d2(Temp)]), 'name' (String[16]), 'output0' (Byte), 'output1' (Byte), 'permanent_manual' (Boolean), 'pid_d' (Byte), 'pid_i' (Byte), 'pid_int' (Byte), 'pid_p' (Byte), 'room' (Byte), 'sensor' (Byte), 'setp0' (Temp), 'setp1' (Temp), 'setp2' (Temp), 'setp3' (Temp), 'setp4' (Temp), 'setp5' (Temp)
        :type config: dict
        """
        self._gateway_api.set_cooling_configuration(config)
        return {}

    @openmotics_api(auth=True, check=types(config='json'))
    def set_cooling_configurations(self, config):
        """
        Set multiple cooling_configurations.

        :param config: The list of cooling_configurations to set: list of cooling_configuration dict: contains 'id' (Id), 'auto_fri' ([temp_n(Temp),start_d1(Time),stop_d1(Time),temp_d1(Temp),start_d2(Time),stop_d2(Time),temp_d2(Temp)]), 'auto_mon' ([temp_n(Temp),start_d1(Time),stop_d1(Time),temp_d1(Temp),start_d2(Time),stop_d2(Time),temp_d2(Temp)]), 'auto_sat' ([temp_n(Temp),start_d1(Time),stop_d1(Time),temp_d1(Temp),start_d2(Time),stop_d2(Time),temp_d2(Temp)]), 'auto_sun' ([temp_n(Temp),start_d1(Time),stop_d1(Time),temp_d1(Temp),start_d2(Time),stop_d2(Time),temp_d2(Temp)]), 'auto_thu' ([temp_n(Temp),start_d1(Time),stop_d1(Time),temp_d1(Temp),start_d2(Time),stop_d2(Time),temp_d2(Temp)]), 'auto_tue' ([temp_n(Temp),start_d1(Time),stop_d1(Time),temp_d1(Temp),start_d2(Time),stop_d2(Time),temp_d2(Temp)]), 'auto_wed' ([temp_n(Temp),start_d1(Time),stop_d1(Time),temp_d1(Temp),start_d2(Time),stop_d2(Time),temp_d2(Temp)]), 'name' (String[16]), 'output0' (Byte), 'output1' (Byte), 'permanent_manual' (Boolean), 'pid_d' (Byte), 'pid_i' (Byte), 'pid_int' (Byte), 'pid_p' (Byte), 'room' (Byte), 'sensor' (Byte), 'setp0' (Temp), 'setp1' (Temp), 'setp2' (Temp), 'setp3' (Temp), 'setp4' (Temp), 'setp5' (Temp)
        :type config: list
        """
        self._gateway_api.set_cooling_configurations(config)
        return {}

    @openmotics_api(auth=True, check=types(id=int, fields='json'))
    def get_cooling_pump_group_configuration(self, id, fields=None):
        """
        Get a specific cooling_pump_group_configuration defined by its id.

        :param id: The id of the cooling_pump_group_configuration
        :type id: int
        :param fields: The field of the cooling_pump_group_configuration to get. (None gets all fields)
        :type fields: list
        :returns: 'config': cooling_pump_group_configuration dict: contains 'id' (Id), 'outputs' (CSV[32]), 'room' (Byte)
        :rtype: dict
        """
        return {'config': self._gateway_api.get_cooling_pump_group_configuration(id, fields)}

    @openmotics_api(auth=True, check=types(fields='json'))
    def get_cooling_pump_group_configurations(self, fields=None):
        """
        Get all cooling_pump_group_configurations.

        :param fields: The field of the cooling_pump_group_configuration to get. (None gets all fields)
        :type fields: list
        :returns: 'config': list of cooling_pump_group_configuration dict: contains 'id' (Id), 'outputs' (CSV[32]), 'room' (Byte)
        :rtype: dict
        """
        return {'config': self._gateway_api.get_cooling_pump_group_configurations(fields)}

    @openmotics_api(auth=True, check=types(config='json'))
    def set_cooling_pump_group_configuration(self, config):
        """
        Set one cooling_pump_group_configuration.

        :param config: The cooling_pump_group_configuration to set: cooling_pump_group_configuration dict: contains 'id' (Id), 'outputs' (CSV[32]), 'room' (Byte)
        :type config: dict
        """
        self._gateway_api.set_cooling_pump_group_configuration(config)
        return {}

    @openmotics_api(auth=True, check=types(config='json'))
    def set_cooling_pump_group_configurations(self, config):
        """
        Set multiple cooling_pump_group_configurations.

        :param config: The list of cooling_pump_group_configurations to set: list of cooling_pump_group_configuration dict: contains 'id' (Id), 'outputs' (CSV[32]), 'room' (Byte)
        :type config: list
        """
        self._gateway_api.set_cooling_pump_group_configurations(config)
        return {}

    @openmotics_api(auth=True, check=types(fields='json'))
    def get_global_rtd10_configuration(self, fields=None):
        """
        Get the global_rtd10_configuration.

        :param fields: The field of the global_rtd10_configuration to get. (None gets all fields)
        :type fields: list
        :returns: 'config': global_rtd10_configuration dict: contains 'output_value_cooling_16' (Byte), 'output_value_cooling_16_5' (Byte), 'output_value_cooling_17' (Byte), 'output_value_cooling_17_5' (Byte), 'output_value_cooling_18' (Byte), 'output_value_cooling_18_5' (Byte), 'output_value_cooling_19' (Byte), 'output_value_cooling_19_5' (Byte), 'output_value_cooling_20' (Byte), 'output_value_cooling_20_5' (Byte), 'output_value_cooling_21' (Byte), 'output_value_cooling_21_5' (Byte), 'output_value_cooling_22' (Byte), 'output_value_cooling_22_5' (Byte), 'output_value_cooling_23' (Byte), 'output_value_cooling_23_5' (Byte), 'output_value_cooling_24' (Byte), 'output_value_heating_16' (Byte), 'output_value_heating_16_5' (Byte), 'output_value_heating_17' (Byte), 'output_value_heating_17_5' (Byte), 'output_value_heating_18' (Byte), 'output_value_heating_18_5' (Byte), 'output_value_heating_19' (Byte), 'output_value_heating_19_5' (Byte), 'output_value_heating_20' (Byte), 'output_value_heating_20_5' (Byte), 'output_value_heating_21' (Byte), 'output_value_heating_21_5' (Byte), 'output_value_heating_22' (Byte), 'output_value_heating_22_5' (Byte), 'output_value_heating_23' (Byte), 'output_value_heating_23_5' (Byte), 'output_value_heating_24' (Byte)
        :rtype: dict
        """
        return {'config': self._gateway_api.get_global_rtd10_configuration(fields)}

    @openmotics_api(auth=True, check=types(config='json'))
    def set_global_rtd10_configuration(self, config):
        """
        Set the global_rtd10_configuration.

        :param config: The global_rtd10_configuration to set: global_rtd10_configuration dict: contains 'output_value_cooling_16' (Byte), 'output_value_cooling_16_5' (Byte), 'output_value_cooling_17' (Byte), 'output_value_cooling_17_5' (Byte), 'output_value_cooling_18' (Byte), 'output_value_cooling_18_5' (Byte), 'output_value_cooling_19' (Byte), 'output_value_cooling_19_5' (Byte), 'output_value_cooling_20' (Byte), 'output_value_cooling_20_5' (Byte), 'output_value_cooling_21' (Byte), 'output_value_cooling_21_5' (Byte), 'output_value_cooling_22' (Byte), 'output_value_cooling_22_5' (Byte), 'output_value_cooling_23' (Byte), 'output_value_cooling_23_5' (Byte), 'output_value_cooling_24' (Byte), 'output_value_heating_16' (Byte), 'output_value_heating_16_5' (Byte), 'output_value_heating_17' (Byte), 'output_value_heating_17_5' (Byte), 'output_value_heating_18' (Byte), 'output_value_heating_18_5' (Byte), 'output_value_heating_19' (Byte), 'output_value_heating_19_5' (Byte), 'output_value_heating_20' (Byte), 'output_value_heating_20_5' (Byte), 'output_value_heating_21' (Byte), 'output_value_heating_21_5' (Byte), 'output_value_heating_22' (Byte), 'output_value_heating_22_5' (Byte), 'output_value_heating_23' (Byte), 'output_value_heating_23_5' (Byte), 'output_value_heating_24' (Byte)
        :type config: dict
        """
        self._gateway_api.set_global_rtd10_configuration(config)
        return {}

    @openmotics_api(auth=True, check=types(id=int, fields='json'))
    def get_rtd10_heating_configuration(self, id, fields=None):
        """
        Get a specific rtd10_heating_configuration defined by its id.

        :param id: The id of the rtd10_heating_configuration
        :type id: int
        :param fields: The field of the rtd10_heating_configuration to get. (None gets all fields)
        :type fields: list
        :returns: 'config': rtd10_heating_configuration dict: contains 'id' (Id), 'mode_output' (Byte), 'mode_value' (Byte), 'on_off_output' (Byte), 'poke_angle_output' (Byte), 'poke_angle_value' (Byte), 'room' (Byte), 'temp_setpoint_output' (Byte), 'ventilation_speed_output' (Byte), 'ventilation_speed_value' (Byte)
        :rtype: dict
        """
        return {'config': self._gateway_api.get_rtd10_heating_configuration(id, fields)}

    @openmotics_api(auth=True, check=types(fields='json'))
    def get_rtd10_heating_configurations(self, fields=None):
        """
        Get all rtd10_heating_configurations.

        :param fields: The field of the rtd10_heating_configuration to get. (None gets all fields)
        :type fields: list
        :returns: 'config': list of rtd10_heating_configuration dict: contains 'id' (Id), 'mode_output' (Byte), 'mode_value' (Byte), 'on_off_output' (Byte), 'poke_angle_output' (Byte), 'poke_angle_value' (Byte), 'room' (Byte), 'temp_setpoint_output' (Byte), 'ventilation_speed_output' (Byte), 'ventilation_speed_value' (Byte)
        :rtype: dict
        """
        return {'config': self._gateway_api.get_rtd10_heating_configurations(fields)}

    @openmotics_api(auth=True, check=types(config='json'))
    def set_rtd10_heating_configuration(self, config):
        """
        Set one rtd10_heating_configuration.

        :param config: The rtd10_heating_configuration to set: rtd10_heating_configuration dict: contains 'id' (Id), 'mode_output' (Byte), 'mode_value' (Byte), 'on_off_output' (Byte), 'poke_angle_output' (Byte), 'poke_angle_value' (Byte), 'room' (Byte), 'temp_setpoint_output' (Byte), 'ventilation_speed_output' (Byte), 'ventilation_speed_value' (Byte)
        :type config: dict
        """
        self._gateway_api.set_rtd10_heating_configuration(config)
        return {}

    @openmotics_api(auth=True, check=types(config='json'))
    def set_rtd10_heating_configurations(self, config):
        """
        Set multiple rtd10_heating_configurations.

        :param config: The list of rtd10_heating_configurations to set: list of rtd10_heating_configuration dict: contains 'id' (Id), 'mode_output' (Byte), 'mode_value' (Byte), 'on_off_output' (Byte), 'poke_angle_output' (Byte), 'poke_angle_value' (Byte), 'room' (Byte), 'temp_setpoint_output' (Byte), 'ventilation_speed_output' (Byte), 'ventilation_speed_value' (Byte)
        :type config: list
        """
        self._gateway_api.set_rtd10_heating_configurations(config)
        return {}

    @openmotics_api(auth=True, check=types(id=int, fields='json'))
    def get_rtd10_cooling_configuration(self, id, fields=None):
        """
        Get a specific rtd10_cooling_configuration defined by its id.

        :param id: The id of the rtd10_cooling_configuration
        :type id: int
        :param fields: The field of the rtd10_cooling_configuration to get. (None gets all fields)
        :type fields: list
        :returns: 'config': rtd10_cooling_configuration dict: contains 'id' (Id), 'mode_output' (Byte), 'mode_value' (Byte), 'on_off_output' (Byte), 'poke_angle_output' (Byte), 'poke_angle_value' (Byte), 'room' (Byte), 'temp_setpoint_output' (Byte), 'ventilation_speed_output' (Byte), 'ventilation_speed_value' (Byte)
        :rtype: dict
        """
        return {'config': self._gateway_api.get_rtd10_cooling_configuration(id, fields)}

    @openmotics_api(auth=True, check=types(fields='json'))
    def get_rtd10_cooling_configurations(self, fields=None):
        """
        Get all rtd10_cooling_configurations.

        :param fields: The field of the rtd10_cooling_configuration to get. (None gets all fields)
        :type fields: list
        :returns: 'config': list of rtd10_cooling_configuration dict: contains 'id' (Id), 'mode_output' (Byte), 'mode_value' (Byte), 'on_off_output' (Byte), 'poke_angle_output' (Byte), 'poke_angle_value' (Byte), 'room' (Byte), 'temp_setpoint_output' (Byte), 'ventilation_speed_output' (Byte), 'ventilation_speed_value' (Byte)
        :rtype: dict
        """
        return {'config': self._gateway_api.get_rtd10_cooling_configurations(fields)}

    @openmotics_api(auth=True, check=types(config='json'))
    def set_rtd10_cooling_configuration(self, config):
        """
        Set one rtd10_cooling_configuration.

        :param config: The rtd10_cooling_configuration to set: rtd10_cooling_configuration dict: contains 'id' (Id), 'mode_output' (Byte), 'mode_value' (Byte), 'on_off_output' (Byte), 'poke_angle_output' (Byte), 'poke_angle_value' (Byte), 'room' (Byte), 'temp_setpoint_output' (Byte), 'ventilation_speed_output' (Byte), 'ventilation_speed_value' (Byte)
        :type config: dict
        """
        self._gateway_api.set_rtd10_cooling_configuration(config)
        return {}

    @openmotics_api(auth=True, check=types(config='json'))
    def set_rtd10_cooling_configurations(self, config):
        """
        Set multiple rtd10_cooling_configurations.

        :param config: The list of rtd10_cooling_configurations to set: list of rtd10_cooling_configuration dict: contains 'id' (Id), 'mode_output' (Byte), 'mode_value' (Byte), 'on_off_output' (Byte), 'poke_angle_output' (Byte), 'poke_angle_value' (Byte), 'room' (Byte), 'temp_setpoint_output' (Byte), 'ventilation_speed_output' (Byte), 'ventilation_speed_value' (Byte)
        :type config: list
        """
        self._gateway_api.set_rtd10_cooling_configurations(config)
        return {}

    @openmotics_api(auth=True, check=types(id=int, fields='json'))
    def get_group_action_configuration(self, id, fields=None):
        """
        Get a specific group_action_configuration defined by its id.

        :param id: The id of the group_action_configuration
        :type id: int
        :param fields: The field of the group_action_configuration to get. (None gets all fields)
        :type fields: list
        :returns: 'config': group_action_configuration dict: contains 'id' (Id), 'actions' (Actions[16]), 'name' (String[16])
        :rtype: dict
        """
        return {'config': self._gateway_api.get_group_action_configuration(id, fields)}

    @openmotics_api(auth=True, check=types(fields='json'))
    def get_group_action_configurations(self, fields=None):
        """
        Get all group_action_configurations.

        :param fields: The field of the group_action_configuration to get. (None gets all fields)
        :type fields: list
        :returns: 'config': list of group_action_configuration dict: contains 'id' (Id), 'actions' (Actions[16]), 'name' (String[16])
        :rtype: dict
        """
        return {'config': self._gateway_api.get_group_action_configurations(fields)}

    @openmotics_api(auth=True, check=types(config='json'))
    def set_group_action_configuration(self, config):
        """
        Set one group_action_configuration.

        :param config: The group_action_configuration to set: group_action_configuration dict: contains 'id' (Id), 'actions' (Actions[16]), 'name' (String[16])
        :type config: dict
        """
        self._gateway_api.set_group_action_configuration(config)
        return {}

    @openmotics_api(auth=True, check=types(config='json'))
    def set_group_action_configurations(self, config):
        """
        Set multiple group_action_configurations.

        :param config: The list of group_action_configurations to set: list of group_action_configuration dict: contains 'id' (Id), 'actions' (Actions[16]), 'name' (String[16])
        :type config: list
        """
        self._gateway_api.set_group_action_configurations(config)
        return {}

    @openmotics_api(auth=True, check=types(id=int, fields='json'))
    def get_scheduled_action_configuration(self, id, fields=None):
        """
        Get a specific scheduled_action_configuration defined by its id.

        :param id: The id of the scheduled_action_configuration
        :type id: int
        :param fields: The field of the scheduled_action_configuration to get. (None gets all fields)
        :type fields: list
        :returns: 'config': scheduled_action_configuration dict: contains 'id' (Id), 'action' (Actions[1]), 'day' (Byte), 'hour' (Byte), 'minute' (Byte)
        :rtype: dict
        """
        return {'config': self._gateway_api.get_scheduled_action_configuration(id, fields)}

    @openmotics_api(auth=True, check=types(fields='json'))
    def get_scheduled_action_configurations(self, fields=None):
        """
        Get all scheduled_action_configurations.

        :param fields: The field of the scheduled_action_configuration to get. (None gets all fields)
        :type fields: list
        :returns: 'config': list of scheduled_action_configuration dict: contains 'id' (Id), 'action' (Actions[1]), 'day' (Byte), 'hour' (Byte), 'minute' (Byte)
        :rtype: dict
        """
        return {'config': self._gateway_api.get_scheduled_action_configurations(fields)}

    @openmotics_api(auth=True, check=types(config='json'))
    def set_scheduled_action_configuration(self, config):
        """
        Set one scheduled_action_configuration.

        :param config: The scheduled_action_configuration to set: scheduled_action_configuration dict: contains 'id' (Id), 'action' (Actions[1]), 'day' (Byte), 'hour' (Byte), 'minute' (Byte)
        :type config: dict
        """
        self._gateway_api.set_scheduled_action_configuration(config)
        return {}

    @openmotics_api(auth=True, check=types(config='json'))
    def set_scheduled_action_configurations(self, config):
        """
        Set multiple scheduled_action_configurations.

        :param config: The list of scheduled_action_configurations to set: list of scheduled_action_configuration dict: contains 'id' (Id), 'action' (Actions[1]), 'day' (Byte), 'hour' (Byte), 'minute' (Byte)
        :type config: list
        """
        self._gateway_api.set_scheduled_action_configurations(config)
        return {}

    @openmotics_api(auth=True, check=types(id=int, fields='json'))
    def get_pulse_counter_configuration(self, id, fields=None):
        """
        Get a specific pulse_counter_configuration defined by its id.

        :param id: The id of the pulse_counter_configuration
        :type id: int
        :param fields: The field of the pulse_counter_configuration to get. (None gets all fields)
        :type fields: list
        :returns: 'config': pulse_counter_configuration dict: contains 'id' (Id), 'input' (Byte), 'name' (String[16]), 'room' (Byte)
        :rtype: dict
        """
        return {'config': self._gateway_api.get_pulse_counter_configuration(id, fields)}

    @openmotics_api(auth=True, check=types(fields='json'))
    def get_pulse_counter_configurations(self, fields=None):
        """
        Get all pulse_counter_configurations.

        :param fields: The field of the pulse_counter_configuration to get. (None gets all fields)
        :type fields: list
        :returns: 'config': list of pulse_counter_configuration dict: contains 'id' (Id), 'input' (Byte), 'name' (String[16]), 'room' (Byte)
        :rtype: dict
        """
        return {'config': self._gateway_api.get_pulse_counter_configurations(fields)}

    @openmotics_api(auth=True, check=types(config='json'))
    def set_pulse_counter_configuration(self, config):
        """
        Set one pulse_counter_configuration.

        :param config: The pulse_counter_configuration to set: pulse_counter_configuration dict: contains 'id' (Id), 'input' (Byte), 'name' (String[16]), 'room' (Byte)
        :type config: dict
        """
        self._gateway_api.set_pulse_counter_configuration(config)
        return {}

    @openmotics_api(auth=True, check=types(config='json'))
    def set_pulse_counter_configurations(self, config):
        """
        Set multiple pulse_counter_configurations.

        :param config: The list of pulse_counter_configurations to set: list of pulse_counter_configuration dict: contains 'id' (Id), 'input' (Byte), 'name' (String[16]), 'room' (Byte)
        :type config: list
        """
        self._gateway_api.set_pulse_counter_configurations(config)
        return {}

    @openmotics_api(auth=True, check=types(fields='json'))
    def get_startup_action_configuration(self, fields=None):
        """
        Get the startup_action_configuration.

        :param fields: The field of the startup_action_configuration to get. (None gets all fields)
        :type fields: list
        :returns: 'config': startup_action_configuration dict: contains 'actions' (Actions[100])
        :rtype: dict
        """
        return {'config': self._gateway_api.get_startup_action_configuration(fields)}

    @openmotics_api(auth=True, check=types(config='json'))
    def set_startup_action_configuration(self, config):
        """
        Set the startup_action_configuration.

        :param config: The startup_action_configuration to set: startup_action_configuration dict: contains 'actions' (Actions[100])
        :type config: dict
        """
        self._gateway_api.set_startup_action_configuration(config)
        return {}

    @openmotics_api(auth=True, check=types(fields='json'))
    def get_dimmer_configuration(self, fields=None):
        """
        Get the dimmer_configuration.

        :param fields: The field of the dimmer_configuration to get. (None gets all fields)
        :type fields: list
        :returns: 'config': dimmer_configuration dict: contains 'dim_memory' (Byte), 'dim_step' (Byte), 'dim_wait_cycle' (Byte), 'min_dim_level' (Byte)
        :rtype: dict
        """
        return {'config': self._gateway_api.get_dimmer_configuration(fields)}

    @openmotics_api(auth=True, check=types(config='json'))
    def set_dimmer_configuration(self, config):
        """
        Set the dimmer_configuration.

        :param config: The dimmer_configuration to set: dimmer_configuration dict: contains 'dim_memory' (Byte), 'dim_step' (Byte), 'dim_wait_cycle' (Byte), 'min_dim_level' (Byte)
        :type config: dict
        """
        self._gateway_api.set_dimmer_configuration(config)
        return {}

    @openmotics_api(auth=True, check=types(fields='json'))
    def get_global_thermostat_configuration(self, fields=None):
        """
        Get the global_thermostat_configuration.

        :param fields: The field of the global_thermostat_configuration to get. (None gets all fields)
        :type fields: list
        :returns: 'config': global_thermostat_configuration dict: contains 'outside_sensor' (Byte), 'pump_delay' (Byte), 'switch_to_cooling_output_0' (Byte), 'switch_to_cooling_output_1' (Byte), 'switch_to_cooling_output_2' (Byte), 'switch_to_cooling_output_3' (Byte), 'switch_to_cooling_value_0' (Byte), 'switch_to_cooling_value_1' (Byte), 'switch_to_cooling_value_2' (Byte), 'switch_to_cooling_value_3' (Byte), 'switch_to_heating_output_0' (Byte), 'switch_to_heating_output_1' (Byte), 'switch_to_heating_output_2' (Byte), 'switch_to_heating_output_3' (Byte), 'switch_to_heating_value_0' (Byte), 'switch_to_heating_value_1' (Byte), 'switch_to_heating_value_2' (Byte), 'switch_to_heating_value_3' (Byte), 'threshold_temp' (Temp)
        :rtype: str
        """
        return {'config': self._gateway_api.get_global_thermostat_configuration(fields)}

    @openmotics_api(auth=True, check=types(config='json'))
    def set_global_thermostat_configuration(self, config):
        """
        Set the global_thermostat_configuration.

        :param config: The global_thermostat_configuration to set: global_thermostat_configuration dict: contains 'outside_sensor' (Byte), 'pump_delay' (Byte), 'switch_to_cooling_output_0' (Byte), 'switch_to_cooling_output_1' (Byte), 'switch_to_cooling_output_2' (Byte), 'switch_to_cooling_output_3' (Byte), 'switch_to_cooling_value_0' (Byte), 'switch_to_cooling_value_1' (Byte), 'switch_to_cooling_value_2' (Byte), 'switch_to_cooling_value_3' (Byte), 'switch_to_heating_output_0' (Byte), 'switch_to_heating_output_1' (Byte), 'switch_to_heating_output_2' (Byte), 'switch_to_heating_output_3' (Byte), 'switch_to_heating_value_0' (Byte), 'switch_to_heating_value_1' (Byte), 'switch_to_heating_value_2' (Byte), 'switch_to_heating_value_3' (Byte), 'threshold_temp' (Temp)
        :type config: dict
        """
        self._gateway_api.set_global_thermostat_configuration(config)
        return {}

    @openmotics_api(auth=True, check=types(id=int, fields='json'))
    def get_can_led_configuration(self, id, fields=None):
        """
        Get a specific can_led_configuration defined by its id.

        :param id: The id of the can_led_configuration
        :type id: int
        :param fields: The field of the can_led_configuration to get. (None gets all fields)
        :type fields: list
        :returns: 'config': can_led_configuration dict: contains 'id' (Id), 'can_led_1_function' (Enum), 'can_led_1_id' (Byte), 'can_led_2_function' (Enum), 'can_led_2_id' (Byte), 'can_led_3_function' (Enum), 'can_led_3_id' (Byte), 'can_led_4_function' (Enum), 'can_led_4_id' (Byte), 'room' (Byte)
        :rtype: dict
        """
        return {'config': self._gateway_api.get_can_led_configuration(id, fields)}

    @openmotics_api(auth=True, check=types(fields='json'))
    def get_can_led_configurations(self, fields=None):
        """
        Get all can_led_configurations.

        :param fields: The field of the can_led_configuration to get. (None gets all fields)
        :type fields: list
        :returns: 'config': list of can_led_configuration dict: contains 'id' (Id), 'can_led_1_function' (Enum), 'can_led_1_id' (Byte), 'can_led_2_function' (Enum), 'can_led_2_id' (Byte), 'can_led_3_function' (Enum), 'can_led_3_id' (Byte), 'can_led_4_function' (Enum), 'can_led_4_id' (Byte), 'room' (Byte)
        :rtype: dict
        """
        return {'config': self._gateway_api.get_can_led_configurations(fields)}

    @openmotics_api(auth=True, check=types(config='json'))
    def set_can_led_configuration(self, config):
        """
        Set one can_led_configuration.

        :param config: The can_led_configuration to set: can_led_configuration dict: contains 'id' (Id), 'can_led_1_function' (Enum), 'can_led_1_id' (Byte), 'can_led_2_function' (Enum), 'can_led_2_id' (Byte), 'can_led_3_function' (Enum), 'can_led_3_id' (Byte), 'can_led_4_function' (Enum), 'can_led_4_id' (Byte), 'room' (Byte)
        :type config: dict
        """
        self._gateway_api.set_can_led_configuration(config)
        return {}

    @openmotics_api(auth=True, check=types(config='json'))
    def set_can_led_configurations(self, config):
        """
        Set multiple can_led_configurations.

        :param config: The list of can_led_configurations to set: list of can_led_configuration dict: contains 'id' (Id), 'can_led_1_function' (Enum), 'can_led_1_id' (Byte), 'can_led_2_function' (Enum), 'can_led_2_id' (Byte), 'can_led_3_function' (Enum), 'can_led_3_id' (Byte), 'can_led_4_function' (Enum), 'can_led_4_id' (Byte), 'room' (Byte)
        :type config: list
        """
        self._gateway_api.set_can_led_configurations(config)
        return {}

    @openmotics_api(auth=True, check=types(id=int, fields='json'))
    def get_room_configuration(self, id, fields=None):
        """
        Get a specific room_configuration defined by its id.

        :param id: The id of the room_configuration
        :type id: int
        :param fields: The field of the room_configuration to get. (None gets all fields)
        :type fields: list
        :returns: 'config': room_configuration dict: contains 'id' (Id), 'floor' (Byte), 'name' (String)
        :rtype: dict
        """
        return {'config': self._gateway_api.get_room_configuration(id, fields)}

    @openmotics_api(auth=True, check=types(fields='json'))
    def get_room_configurations(self, fields=None):
        """
        Get all room_configurations.

        :param fields: The field of the room_configuration to get. (None gets all fields)
        :type fields: list
        :returns: 'config': list of room_configuration dict: contains 'id' (Id), 'floor' (Byte), 'name' (String)
        :rtype: dict
        """
        return {'config': self._gateway_api.get_room_configurations(fields)}

    @openmotics_api(auth=True, check=types(config='json'))
    def set_room_configuration(self, config):
        """
        Set one room_configuration.

        :param config: The room_configuration to set: room_configuration dict: contains 'id' (Id), 'floor' (Byte), 'name' (String)
        :type config: dict
        """
        self._gateway_api.set_room_configuration(config)
        return {}

    @openmotics_api(auth=True, check=types(config='json'))
    def set_room_configurations(self, config):
        """
        Set multiple room_configurations.

        :param config: The list of room_configurations to set: list of room_configuration dict: contains 'id' (Id), 'floor' (Byte), 'name' (String)
        :type config: list
        """
        self._gateway_api.set_room_configurations(config)
        return {}

    @openmotics_api(auth=True)
    def get_reset_dirty_flag(self):
        """
        Gets the dirty flags, and immediately clears them
        """
        power_dirty = self._power_dirty
        self._power_dirty = False
        return {'eeprom': self._gateway_api.get_reset_eeprom_dirty_flag(),
                'power': power_dirty}

    @openmotics_api(auth=True)
    def get_power_modules(self):
        """
        Get information on the power modules. The times format is a comma seperated list of
        HH:MM formatted times times (index 0 = start Monday, index 1 = stop Monday,
        index 2 = start Tuesday, ...).

        :returns: 'modules': list of dictionaries with the following keys: 'id', 'name', \
            'address', 'input0', 'input1', 'input2', 'input3', 'input4', 'input5', 'input6', \
            'input7', 'sensor0', 'sensor1', 'sensor2', 'sensor3', 'sensor4', 'sensor5', 'sensor6', \
            'sensor7', 'times0', 'times1', 'times2', 'times3', 'times4', 'times5', 'times6', 'times7'.
        :rtype: dict
        """
        return {'modules': self._gateway_api.get_power_modules()}

    @openmotics_api(auth=True)
    def set_power_modules(self, modules):
        """
        Set information for the power modules.

        :param modules: json encoded list of dicts with keys: 'id', 'name', 'input0', 'input1', \
            'input2', 'input3', 'input4', 'input5', 'input6', 'input7', 'sensor0', 'sensor1', \
            'sensor2', 'sensor3', 'sensor4', 'sensor5', 'sensor6', 'sensor7', 'times0', 'times1', \
            'times2', 'times3', 'times4', 'times5', 'times6', 'times7'.
        :type modules: str
        """
        return self._gateway_api.set_power_modules(json.loads(modules))

    @openmotics_api(auth=True)
    def get_realtime_power(self):
        """
        Get the realtime power measurements.

        :returns: module id as the keys: [voltage, frequency, current, power].
        :rtype: dict
        """
        return self._gateway_api.get_realtime_power()

    @openmotics_api(auth=True)
    def get_total_energy(self):
        """
        Get the total energy (Wh) consumed by the power modules.

        :returns: modules id as key: [day, night].
        :rtype: dict
        """
        return self._gateway_api.get_total_energy()

    @openmotics_api(auth=True)
    def start_power_address_mode(self):
        """
        Start the address mode on the power modules.
        """
        return self._gateway_api.start_power_address_mode()

    @openmotics_api(auth=True)
    def stop_power_address_mode(self):
        """
        Stop the address mode on the power modules.
        """
        self._power_dirty = True
        return self._gateway_api.stop_power_address_mode()

    @openmotics_api(auth=True)
    def in_power_address_mode(self):
        """
        Check if the power modules are in address mode.

        :returns: 'address_mode': Boolean
        :rtype: dict
        """
        return self._gateway_api.in_power_address_mode()

    @openmotics_api(auth=True, check=types(module_id=int, voltage=float))
    def set_power_voltage(self, module_id, voltage):
        """
        Set the voltage for a given module.

        :param module_id: The id of the power module.
        :type module_id: int
        :param voltage: The voltage to set for the power module.
        :type voltage: float
        """
        return self._gateway_api.set_power_voltage(module_id, voltage)

    @openmotics_api(auth=True, check=types(amount=int))
    def set_pulse_counter_amount(self, amount):
        """
        Set the number of pulse counters. The minimum is 24, these are the pulse counters
        that can be linked to an input. An amount greater than 24 will result in virtual
        pulse counter that can be set through the API.

        :param amount: The number of pulse counters.
        :type amount: int
        :returns: 'amount': number of pulse counters.
        :rtype: dict
        """
        return {'amount': self._gateway_api.set_pulse_counter_amount(amount)}

    @openmotics_api(auth=True)
    def get_pulse_counter_status(self):
        """
        Get the pulse counter values.

        :returns: 'counters': array with the pulse counter values.
        :rtype: dict
        """
        return {'counters': self._gateway_api.get_pulse_counter_status()}

    @openmotics_api(auth=True, check=types(pulse_counter_id=int, value=int))
    def set_pulse_counter_status(self, pulse_counter_id, value):
        """
        Sets a pulse counter to a value. This can only be done for virtual pulse counters,
        with a pulse_counter_id >= 24.

        :param pulse_counter_id: The id of the pulse counter.
        :type pulse_counter_id: int
        :param value: The new value for the pulse counter.
        :type value: int
        :returns: 'value': the updated value of the pulse counter.
        :rtype: dict
        """
        return {'value': self._gateway_api.set_pulse_counter_status(pulse_counter_id, value)}

    @openmotics_api(auth=True, check=types(module_id=int, input_id=int))
    def get_energy_time(self, module_id, input_id=None):
        """
        Gets 1 period of given module and optional input (no input means all).

        :param module_id: The id of the power module.
        :type module_id: int
        :param input_id: The id of the input on the given power module
        :type input_id: int or None
        :returns: A dict with the input_id(s) as key, and as value another dict with
                  (up to 80) voltage and current samples.
        :rtype: dict
        """
        return self._gateway_api.get_energy_time(module_id, input_id)

    @openmotics_api(auth=True, check=types(module_id=int, input_id=int))
    def get_energy_frequency(self, module_id, input_id=None):
        """
        Gets the frequency components for a given module and optional input (no input means all)

        :param module_id: The id of the power module
        :type module_id: int
        :param input_id: The id of the input on the given power module
        :type input_id: int | None
        :returns: A dict with the input_id(s) as key, and as value another dict with for
                  voltage and current the 20 frequency components
        :rtype: dict
        """
        return self._gateway_api.get_energy_frequency(module_id, input_id)

    @openmotics_api(auth=True, check=types(address=int), plugin_exposed=False)
    def do_raw_energy_command(self, address, mode, command, data):
        """
        Perform a raw energy module command, for debugging purposes.

        :param address: The address of the energy module
        :type address: int
        :param mode: 1 char: S or G
        :type mode: str
        :param command: 3 char power command
        :type command: str
        :param data: comma seperated list of Bytes
        :type data: str
        :returns: dict with 'data': comma separated list of Bytes
        :rtype: dict
        """
        if mode not in ['S', 'G']:
            raise ValueError("mode not in [S, G]: %s" % mode)

        if len(command) != 3:
            raise ValueError('Command should be 3 chars, got "%s"' % command)

        if data:
            bdata = [int(c) for c in data.split(",")]
        else:
            bdata = []

        ret = self._gateway_api.do_raw_energy_command(address, mode, command, bdata)
        return {'data': ",".join([str(d) for d in ret])}

    @openmotics_api(auth=True)
    def get_version(self):
        """
        Get the version of the openmotics software.

        :returns: 'version': String (a.b.c).
        :rtype: dict
        """
        return {'version': self._gateway_api.get_main_version(),
                'gateway': '2.10.3'}

    @openmotics_api(auth=True, plugin_exposed=False)
    def update(self, version, md5, update_data):
        """
        Perform an update.

        :param version: the new version number.
        :type version: str
        :param md5: the md5 sum of update_data.
        :type md5: str
        :param update_data: a tgz file containing the update script (update.sh) and data.
        :type update_data: multipart/form-data encoded byte string.
        """
        update_data = update_data.file.read()

        if not os.path.exists(constants.get_update_dir()):
            os.mkdir(constants.get_update_dir())

        with open(constants.get_update_file(), "wb") as update_file:
            update_file.write(update_data)
        with open(constants.get_update_output_file(), "w") as output_file:
            output_file.write('\n')  # Truncate file

        subprocess.Popen(constants.get_update_cmd(version, md5), close_fds=True)

        return {}

    @openmotics_api(auth=True)
    def get_update_output(self):
        """
        Get the output of the last update.

        :returns: 'output': String with the output from the update script.
        :rtype: dict
        """
        with open(constants.get_update_output_file(), "r") as output_file:
            output = output_file.read()
        version = self._gateway_api.get_main_version()

        return {'output': output,
                'version': version}

    @openmotics_api(auth=True)
    def set_timezone(self, timezone):
        """
        Set the timezone for the gateway.

        :param timezone: in format 'Continent/City'.
        :type timezone: str
        """
        self._gateway_api.set_timezone(timezone)
        self._gateway_api.sync_master_time()
        return {}

    @openmotics_api(auth=True)
    def get_timezone(self):
        """
        Get the timezone for the gateway.

        :returns: 'timezone': the timezone in 'Continent/City' format (String).
        :rtype: dict
        """
        return {'timezone': self._gateway_api.get_timezone()}

    @openmotics_api(auth=True, check=types(headers='json', auth='json', timeout=int), plugin_exposed=False)
    def do_url_action(self, url, method='GET', headers=None, data=None, auth=None, timeout=10):
        """
        Execute an url action.

        :param url: The url to fetch.
        :type url: str
        :param method: (optional) The http method (defaults to GET).
        :type method: str | None
        :param headers: (optional) The http headers to send (format: json encoded dict)
        :type headers: str | None
        :param data: (optional) Bytes to send in the body of the request.
        :type data: str | None
        :param auth: (optional) Json encoded tuple (username, password).
        :type auth: str | None
        :param timeout: (optional) Timeout in seconds for the http request (default = 10 sec).
        :type timeout: int | None
        :returns: 'headers': response headers, 'data': response body.
        :rtype: dict
        """
        response = requests.request(method, url,
                                    headers=headers,
                                    data=data,
                                    auth=auth,
                                    timeout=timeout)

        if response.status_code != requests.codes.ok:
            raise RuntimeError("Got bad resonse code: %d" % response.status_code)
        return {'headers': response.headers._store,
                'data': response.text}

    @openmotics_api(auth=True, check=types(timestamp=int, action='json'), deprecated='add_schedule')
    def schedule_action(self, timestamp, action):
        self.add_schedule(name=action['description'],
                          start=timestamp,
                          schedule_type='LOCAL_API',
                          arguments={'name': action['action'],
                                     'parameters': action['params']})
        return {}

    @openmotics_api(auth=True, check=types(name=str, start=int, schedule_type=str, arguments='json', repeat='json', duration=int, end=int))
    def add_schedule(self, name, start, schedule_type, arguments=None, repeat=None, duration=None, end=None):
        self._scheduling_controller.add_schedule(name, start, schedule_type, arguments, repeat, duration, end)
        return {}

    @openmotics_api(auth=True, deprecated='list_schedules')
    def list_scheduled_actions(self):
        return {'actions': [{'timestamp': schedule.start,
                             'from_now': schedule.start - time.time(),
                             'id': schedule.id,
                             'description': schedule.name,
                             'action': json.dumps({'action': schedule.arguments['name'],
                                                   'params': schedule.arguments['parameters']})}
                            for schedule in self._scheduling_controller.schedules
                            if schedule.schedule_type == 'LOCAL_API']}

    @openmotics_api(auth=True)
    def list_schedules(self):
        return {'schedules': [schedule.serialize() for schedule in self._scheduling_controller.schedules]}

    @openmotics_api(auth=True, check=types(id=int), deprecated='remove_schedule')
    def remove_scheduled_action(self, id):
        self._scheduling_controller.remove_schedule(id)
        return {}

    @openmotics_api(auth=True, check=types(schedule_id=int))
    def remove_schedule(self, schedule_id):
        self._scheduling_controller.remove_schedule(schedule_id)
        return {}

    @openmotics_api(auth=True)
    def get_plugins(self):
        """
        Get the installed plugins.

        :returns: 'plugins': dict with name, version and interfaces where name and version \
            are strings and interfaces is a list of tuples (interface, version) which are both strings.
        :rtype: dict
        """
        plugins = self._plugin_controller.get_plugins()
        ret = [{'name': p.name,
                'version': p.version,
                'interfaces': p.interfaces,
                'status': 'RUNNING' if p.is_running() else 'STOPPED'} for p in plugins]
        return {'plugins': ret}

    @openmotics_api(auth=True, plugin_exposed=False)
    def get_plugin_logs(self):
        """
        Get the logs for all plugins.

        :returns: 'logs': dict with the names of the plugins as keys and the logs (String) as \
            value.
        :rtype: dict
        """
        return {'logs': self._plugin_controller.get_logs()}

    @openmotics_api(auth=True, plugin_exposed=False)
    def install_plugin(self, md5, package_data):
        """
        Install a new plugin. The package_data should include a __init__.py file and
        will be installed in /opt/openmotics/python/plugins/<name>.

        :param md5: md5 sum of the package_data.
        :type md5: String
        :param package_data: a tgz file containing the content of the plugin package.
        :type package_data: multipart/form-data encoded byte string.
        """
        return {'msg': self._plugin_controller.install_plugin(md5, package_data.file.read())}

    @openmotics_api(auth=True, plugin_exposed=False)
    def remove_plugin(self, name):
        """
        Remove a plugin. This removes the package data and configuration data of the plugin.

        :param name: Name of the plugin to remove.
        :type name: str
        """
        return self._plugin_controller.remove_plugin(name)

    @openmotics_api(auth=True, plugin_exposed=False)
    def stop_plugin(self, name):
        """
        Stops a plugin
        """
        running = self._plugin_controller.stop_plugin(name)
        return {'status': 'RUNNING' if running else 'STOPPED'}

    @openmotics_api(auth=True, plugin_exposed=False)
    def start_plugin(self, name):
        """
        Starts a plugin
        """
        running = self._plugin_controller.start_plugin(name)
        return {'status': 'RUNNING' if running else 'STOPPED'}

    @openmotics_api(auth=True, check=types(settings='json'), plugin_exposed=False)
    def get_settings(self, settings):
        """
        Gets a given setting
        """
        values = {}
        for setting in settings:
            value = self._config_controller.get_setting(setting)
            if value is not None:
                values[setting] = value
        return {'values': values}

    @openmotics_api(auth=True, check=types(value='json'), plugin_exposed=False)
    def set_setting(self, setting, value):
        """
        Configures a setting
        """
        if setting not in ['cloud_enabled', 'cloud_metrics_enabled|energy', 'cloud_metrics_enabled|counter',
                           'cloud_support']:
            raise RuntimeError('Setting {0} cannot be set'.format(setting))
        self._config_controller.set_setting(setting, value)
        return {}

    @openmotics_api(auth=True)
    def self_test(self):
        """
        Perform a Gateway self-test.
        """
        if not self.in_authorized_mode():
            raise cherrypy.HTTPError(401, "unauthorized")
        subprocess.Popen(constants.get_self_test_cmd(), close_fds=True)
        return {}

    @openmotics_api(auth=True)
    def get_metric_definitions(self, source=None, metric_type=None):
        sources = self._metrics_controller.get_filter('source', source)
        metric_types = self._metrics_controller.get_filter('metric_type', metric_type)
        definitions = {}
        for _source, _metric_types in self._metrics_controller.definitions.iteritems():
            if _source in sources:
                definitions[_source] = {}
                for _metric_type, definition in _metric_types.iteritems():
                    if _metric_type in metric_types:
                        definitions[_source][_metric_type] = definition
        return {'definitions': definitions}

    @openmotics_api(auth=True, plugin_exposed=False)
    def cleanup_eeprom(self):
        self._gateway_api.cleanup_eeprom()
        return {}

    @openmotics_api(auth=True, plugin_exposed=False)
    def factory_reset(self):
        self._gateway_api.factory_reset()
        return {}

    @openmotics_api(auth=False)
    def health_check(self):
        """ Requests the state of the various services and checks the returned value for the global state """
        health = {'openmotics': {'state': True}}
        try:
            state = self._dbus_service.get_state('vpn_service', {})
            health['vpn_service'] = {'state': state.get('last_cycle', 0) > time.time() - 300}
        except Exception as ex:
            LOGGER.error('Error loading vpn_service health: %s', ex)
            health['vpn_service'] = {'state': False}
        try:
            state = self._dbus_service.get_state('led_service', {})
            state_ok = True
            for run in ['run_gpio', 'run_i2c', 'run_buttons', 'run_state_check']:
                state_ok = state_ok and (state.get(run, 0) > time.time() - 5)
            health['led_service'] = {'state': state_ok}
        except Exception as ex:
            LOGGER.error('Error loading led_service health: %s', ex)
            health['led_service'] = {'state': False}
        return {'health': health,
                'health_version': 1.0}

    @openmotics_api(auth=True)
    def indicate(self):
        """ Blinks the Status led on the Gateway to indicate the module """
        self._dbus_service.send_event(DBusEvents.INDICATE_GATEWAY, None)
        return {}

    @cherrypy.expose
    @cherrypy.tools.cors()
    @cherrypy.tools.authenticated(pass_token=True)
    def ws_metrics(self, token, source=None, metric_type=None, interval=None):
        cherrypy.request.ws_handler.metadata = {'token': token,
                                                'client_id': uuid.uuid4().hex,
                                                'source': source,
                                                'metric_type': metric_type,
                                                'interval': None if interval is None else int(interval),
                                                'interface': self}

    @cherrypy.expose
    @cherrypy.tools.cors()
    @cherrypy.tools.authenticated(pass_token=True)
    def ws_events(self, token):
        cherrypy.request.ws_handler.metadata = {'token': token,
                                                'client_id': uuid.uuid4().hex,
                                                'interface': self}


class WebService(object):
    """ The web service serves the gateway api over http. """

    name = 'web'

    def __init__(self, webinterface, config_controller, verbose=False):
        self._webinterface = webinterface
        self._config_controller = config_controller
        self._https_server = None
        self._http_server = None
        self._running = False
        if not verbose:
            logging.getLogger("cherrypy").propagate = False

    def run(self):
        """ Run the web service: start cherrypy. """
        try:
            LOGGER.info('Starting webserver...')
            OMPlugin(cherrypy.engine).subscribe()
            cherrypy.tools.websocket = OMSocketTool()

            config = {'/terms': {'tools.staticdir.on': True,
                                 'tools.staticdir.dir': '/opt/openmotics/python/terms'},
                      '/static': {'tools.staticdir.on': True,
                                  'tools.staticdir.dir': '/opt/openmotics/static'},
                      '/ws_metrics': {'tools.websocket.on': True,
                                      'tools.websocket.handler_cls': MetricsSocket},
                      '/ws_events': {'tools.websocket.on': True,
                                     'tools.websocket.handler_cls': EventsSocket},
                      '/': {'tools.timestamp_filter.on': True,
                            'tools.cors.on': self._config_controller.get_setting('cors_enabled', False),
                            'tools.sessions.on': False}}

            cherrypy.tree.mount(root=self._webinterface,
                                config=config)

            cherrypy.config.update({'engine.autoreload.on': False})
            cherrypy.server.unsubscribe()

            self._https_server = cherrypy._cpserver.Server()
            self._https_server.socket_port = 443
            self._https_server._socket_host = '0.0.0.0'
            self._https_server.socket_timeout = 60
            System.setup_cherrypy_ssl(self._https_server,
                                      private_key_filename=constants.get_ssl_private_key_file(),
                                      certificate_filename=constants.get_ssl_certificate_file())
            self._https_server.subscribe()

            self._http_server = cherrypy._cpserver.Server()
            self._http_server.socket_port = 80
            self._http_server._socket_host = '127.0.0.1'
            self._http_server.socket_timeout = 60
            self._http_server.subscribe()

            cherrypy.engine.autoreload_on = False

            cherrypy.engine.start()
            self._running = True
            LOGGER.info('Starting webserver... Done')
            cherrypy.engine.block()
            LOGGER.info('Webserver stopped')
            self._running = False
        except Exception:
            LOGGER.exception("Could not start webservice. Dying...")
            sys.exit(1)

    def start(self):
        """ Start the web service in a new thread. """
        thread = threading.Thread(target=self.run)
        thread.setName("Web service thread")
        thread.daemon = True
        thread.start()

    def stop(self, timeout=1):
        """ Stop the web service. """
        LOGGER.info('Stopping webserver...')
        cherrypy.engine.exit()  # Shutdown the cherrypy server: no new requests
        start = time.time()
        while self._running and time.time() - start < timeout:
            time.sleep(0.1)
        LOGGER.info('Stopping webserver... Done')

    def update_tree(self, mounts):
        self._http_server.stop()
        self._https_server.stop()
        for mount in mounts:
            cherrypy.tree.mount(**mount)
        self._http_server.start()
        self._https_server.start()<|MERGE_RESOLUTION|>--- conflicted
+++ resolved
@@ -377,16 +377,9 @@
                     cherrypy.engine.publish('update-events-receiver',
                                             self.metadata['client_id'],
                                             {'subscribed_types': subscribed_types})
-<<<<<<< HEAD
-            elif data.get('type') == 'PING':
-                self.send(msgpack.dumps({'type': 'PONG',
-                                         'data': time.time()}), binary=True)
-
-=======
             elif event.type == Event.Types.PING:
                 self.send(msgpack.dumps(Event(event_type=Event.Types.PONG,
                                               data=None).serialize()), binary=True)
->>>>>>> 4f01742a
         except Exception as ex:
             LOGGER.exception('Error receiving message: %s',ex)
             # pass  # Ignore malformed data processing; in that case there's nothing that will happen
