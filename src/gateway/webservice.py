# Copyright (C) 2016 OpenMotics BVBA
#
# This program is free software: you can redistribute it and/or modify
# it under the terms of the GNU Affero General Public License as
# published by the Free Software Foundation, either version 3 of the
# License, or (at your option) any later version.
#
# This program is distributed in the hope that it will be useful,
# but WITHOUT ANY WARRANTY; without even the implied warranty of
# MERCHANTABILITY or FITNESS FOR A PARTICULAR PURPOSE.  See the
# GNU Affero General Public License for more details.
#
# You should have received a copy of the GNU Affero General Public License
# along with this program.  If not, see <http://www.gnu.org/licenses/>.
""" Includes the WebService class """


import threading
import random
import ConfigParser
import subprocess
import os
import sys
import time
import requests
import logging
import cherrypy
import constants
import msgpack
from decorator import decorator
from cherrypy.lib.static import serve_file
from ws4py.websocket import WebSocket
from ws4py.server.cherrypyserver import WebSocketPlugin, WebSocketTool
from master.master_communicator import InMaintenanceModeException
try:
    import json
except ImportError:
    import simplejson as json

LOGGER = logging.getLogger("openmotics")


class FloatWrapper(float):
    """ Wrapper for float value that limits the number of digits when printed. """

    def __repr__(self):
        return '%.2f' % self


def limit_floats(struct):
    """
    Usage: json.dumps(limit_floats(struct)). This limits the number of digits in the json string.
    :param struct: Structure of which floats will be shortended
    """
    if isinstance(struct, (list, tuple)):
        return [limit_floats(element) for element in struct]
    elif isinstance(struct, dict):
        return dict((key, limit_floats(value)) for key, value in struct.items())
    elif isinstance(struct, float):
        return FloatWrapper(struct)
    else:
        return struct


def error_generic(status, message, *args, **kwargs):
    _ = args, kwargs
    cherrypy.response.headers["Content-Type"] = "application/json"
    cherrypy.response.status = status
    return json.dumps({"success": False, "msg": message})


def error_unexpected():
    cherrypy.response.headers["Content-Type"] = "application/json"
    cherrypy.response.status = 500
    return json.dumps({"success": False, "msg": "unknown_error"})


cherrypy.config.update({'error_page.404': error_generic,
                        'error_page.401': error_generic,
                        'error_page.503': error_generic,
                        'request.error_response': error_unexpected})


def params_parser(params, param_types):
    for key in set(params).intersection(set(param_types)):
        value = params[key]
        if value is None:
            continue
        if isinstance(value, basestring) and value.lower() in ['null', 'none']:
            params[key] = None
        else:
            if param_types[key] == bool:
                params[key] = str(value).lower() not in ['false', '0', '0.0', 'no']
            elif param_types[key] == 'json':
                params[key] = json.loads(value)
            else:
                params[key] = param_types[key](value)


def params_handler(**kwargs):
    """ Convert specified request params. """
    request = cherrypy.request
    try:
        params_parser(request.params, kwargs)
    except ValueError:
        cherrypy.response.headers['Content-Type'] = 'application/json'
        cherrypy.response.status = 406
        cherrypy.response.body = '"invalid_parameters"'
        request.handler = None


def timestamp_handler():
    request = cherrypy.request
    if 'fe_time' in request.params:
        del request.params["fe_time"]


def cors_handler():
    if cherrypy.request.method == 'OPTIONS':
        cherrypy.request.handler = None
    cherrypy.response.headers['Access-Control-Allow-Origin'] = '*'
    cherrypy.response.headers['Access-Control-Allow-Headers'] = 'Authorization'
    cherrypy.response.headers['Access-Control-Allow-Methods'] = 'GET'


def authentication_handler(pass_token=False):
    request = cherrypy.request
    if request.method == 'OPTIONS':
        return
    try:
        if 'token' in request.params:
            token = request.params.pop('token')
        else:
            token = None
            header = request.headers.get('Authorization')
            if header is not None and 'Bearer ' in header:
                token = header.replace('Bearer ', '')
        _self = request.handler.callable.__self__
        if request.remote.ip != '127.0.0.1':
            check_token = _self._user_controller.check_token if hasattr(_self, '_user_controller') else _self.webinterface.check_token
            if not check_token(token):
                raise RuntimeError()
        if pass_token is True:
            request.params['token'] = token
    except Exception:
        cherrypy.response.headers['Content-Type'] = 'application/json'
        cherrypy.response.status = 401
        cherrypy.response.body = '"invalid_token"'
        request.handler = None


cherrypy.tools.timestamp_filter = cherrypy.Tool('before_handler', timestamp_handler)
cherrypy.tools.cors = cherrypy.Tool('before_handler', cors_handler, priority=10)
cherrypy.tools.authenticated = cherrypy.Tool('before_handler', authentication_handler)
cherrypy.tools.params = cherrypy.Tool('before_handler', params_handler)


@decorator
def _openmotics_api(f, *args, **kwargs):
    start = time.time()
    timings = {}
    status = 200
    try:
        return_data = f(*args, **kwargs)
        data = limit_floats(dict({"success": True}.items() + return_data.items()))
    except cherrypy.HTTPError as ex:
        status = ex.status
        data = {"success": False, "msg": ex._message}
    except InMaintenanceModeException:
        status = 503
        data = {"success": False, "msg": 'maintenance_mode'}
    except Exception as ex:
        LOGGER.exception('Unexpected error during API call')
        status = 200
        data = {"success": False, "msg": str(ex)}
    timings['process'] = ("Processing", time.time() - start)
    serialization_start = time.time()
    contents = json.dumps(data)
    timings['serialization'] = "Serialization", time.time() - serialization_start
    cherrypy.response.headers["Content-Type"] = "application/json"
    cherrypy.response.headers["Server-Timing"] = ','.join(['{0}={1}; "{2}"'.format(key, value[1] * 1000, value[0])
                                                           for key, value in timings.iteritems()])
    if hasattr(f, 'deprecated') and f.deprecated is not None:
        cherrypy.response.headers['Warning'] = 'Warning: 299 - "Deprecated, replaced by: {0}"'.format(f.deprecated)
    cherrypy.response.status = status
    return contents


def openmotics_api(auth=False, check=None, pass_token=False, plugin_exposed=True, deprecated=None):
    def wrapper(func):
        func.deprecated = deprecated
        func = _openmotics_api(func)
        if auth is True:
            func = cherrypy.tools.authenticated(pass_token=pass_token)(func)
        if check is not None:
            func = cherrypy.tools.params(**check)(func)
        func.exposed = True
        func.plugin_exposed = plugin_exposed
        func.check = check
        return func
    return wrapper


def types(**kwargs):
    return kwargs


class OMPlugin(WebSocketPlugin):
    def __init__(self, bus):
        WebSocketPlugin.__init__(self, bus)
        self.metric_receivers = {}

    def start(self):
        WebSocketPlugin.start(self)
        self.bus.subscribe('add-metrics-receiver', self.add_metrics_receiver)
        self.bus.subscribe('get-metrics-receivers', self.get_metrics_receivers)
        self.bus.subscribe('remove-metrics-receiver', self.remove_metrics_receiver)

    def stop(self):
        WebSocketPlugin.stop(self)
        self.bus.unsubscribe('add-metrics-receiver', self.add_metrics_receiver)
        self.bus.unsubscribe('get-metrics-receivers', self.get_metrics_receivers)
        self.bus.unsubscribe('remove-metrics-receiver', self.remove_metrics_receiver)

    def add_metrics_receiver(self, client_id, receiver_ino):
        self.metric_receivers[client_id] = receiver_ino

    def get_metrics_receivers(self):
        return self.metric_receivers

    def remove_metrics_receiver(self, client_id):
        del self.metric_receivers[client_id]


class MetricsSocket(WebSocket):
    """
    Handles web socket communications for metrics
    """
    def opened(self):
        cherrypy.engine.publish('add-metrics-receiver',
                                self.metadata['client_id'],
                                {'source': self.metadata['source'],
                                 'metric_type': self.metadata['metric_type'],
                                 'token': self.metadata['token'],
                                 'socket': self})
        self.metadata['interface'].metrics_collector.set_websocket_interval(self.metadata['client_id'],
                                                                            self.metadata['metric_type'],
                                                                            self.metadata['interval'])

    def closed(self, *args, **kwargs):
        _ = args, kwargs
        client_id = self.metadata['client_id']
        cherrypy.engine.publish('remove-metrics-receiver', client_id)
        self.metadata['interface'].metrics_collector.set_websocket_interval(client_id,
                                                                            self.metadata['metric_type'],
                                                                            None)


class WebInterface(object):
    """ This class defines the web interface served by cherrypy. """

    def __init__(self, user_controller, gateway_api, maintenance_service,
                 authorized_check, config_controller, scheduling_controller):
        """
        Constructor for the WebInterface.

        :param user_controller: used to create and authenticate users.
        :type user_controller: gateway.users.UserController
        :param gateway_api: used to communicate with the master.
        :type gateway_api: gateway.gateway_api.GatewayApi
        :param maintenance_service: used when opening maintenance mode.
        :type maintenance_service: master.maintenance.MaintenanceService
        :param authorized_check: check if the gateway is in authorized mode.
        :type authorized_check: () -> boolean
        :param config_controller: Configuration controller
        :type config_controller: gateway.config.ConfigController
        :param scheduling_controller: Scheduling Controller
        :type scheduling_controller: gateway.scheduling.SchedulingController
        """
        self._user_controller = user_controller
        self._config_controller = config_controller
        self._scheduling_controller = scheduling_controller
        self._plugin_controller = None
        self._metrics_controller = None

        self._gateway_api = gateway_api
        self._maintenance_service = maintenance_service
        self._authorized_check = authorized_check

        self.metrics_collector = None
        self._ws_metrics_registered = False
        self._power_dirty = False

    def distribute_metric(self, metric):
        try:
            answers = cherrypy.engine.publish('get-metrics-receivers')
            if len(answers) == 0:
                return
            for client_id, receiver_info in answers.pop().iteritems():
                try:
                    if cherrypy.request.remote.ip != '127.0.0.1' and not self._user_controller.check_token(receiver_info['token']):
                        raise cherrypy.HTTPError(401, 'invalid_token')
                    sources = self._metrics_controller.get_filter('source', receiver_info['source'])
                    metric_types = self._metrics_controller.get_filter('metric_type', receiver_info['metric_type'])
                    if metric['source'] in sources and metric['type'] in metric_types:
                        receiver_info['socket'].send(msgpack.dumps(metric), binary=True)
                except cherrypy.HTTPError as ex:  # As might be caught from the `check_token` function
                    receiver_info['socket'].close(ex.code, ex.message)
                except Exception as ex:
                    LOGGER.error('Failed to distribute metrics to WebSocket for client {0}: {1}'.format(client_id, ex))
        except Exception as ex:
            LOGGER.error('Failed to distribute metrics to WebSockets: {0}'.format(ex))

    def set_plugin_controller(self, plugin_controller):
        """ Set the plugin controller. """
        self._plugin_controller = plugin_controller

    def set_metrics_collector(self, metrics_collector):
        """ Set the metrics collector """
        self.metrics_collector = metrics_collector

    def set_metrics_controller(self, metrics_controller):
        """ Sets the metrics controller """
        self._metrics_controller = metrics_controller

    @cherrypy.expose
    def index(self):
        """
        Index page of the web service (Gateway GUI)
        :returns: Contents of index.html
        :rtype: str
        """
        return serve_file('/opt/openmotics/static/index.html', content_type='text/html')

    @openmotics_api(check=types(accept_terms=bool, timeout=int), plugin_exposed=False)
    def login(self, username, password, accept_terms=None, timeout=None):
        """
        Login to the web service, returns a token if successful, returns HTTP status code 401 otherwise.

        :param username: Name of the user.
        :type username: str
        :param password: Password of the user.
        :type password: str
        :param accept_terms: True if the terms are accepted
        :type accept_terms: bool | None
        :param timeout: Optional session timeout. 30d >= x >= 1h
        :type timeout: int
        :returns: Authentication token
        :rtype: str
        """

        success, data = self._user_controller.login(username, password, accept_terms, timeout)
        if success is True:
            return {'token': data}
        if data == 'terms_not_accepted':
            return {'next_step': 'accept_terms'}
        raise cherrypy.HTTPError(401, "invalid_credentials")

    @openmotics_api(auth=True, pass_token=True, plugin_exposed=False)
    def logout(self, token):
        """
        Logout from the web service.

        :returns: 'status': 'OK'
        :rtype: str
        """
        self._user_controller.logout(token)
        return {'status': 'OK'}

    @openmotics_api(plugin_exposed=False)
    def create_user(self, username, password):
        """
        Create a new user using a username and a password. Only possible in authorized mode.

        :param username: Name of the user.
        :type username: str
        :param password: Password of the user.
        :type password: str
        """
        if not self._authorized_check():
            raise cherrypy.HTTPError(401, "unauthorized")
        self._user_controller.create_user(username, password, 'admin', True)
        return {}

    @openmotics_api(plugin_exposed=False)
    def get_usernames(self):
        """
        Get the names of the users on the gateway. Only possible in authorized mode.

        :returns: 'usernames': list of usernames (String).
        :rtype: dict
        """
        if not self._authorized_check():
            raise cherrypy.HTTPError(401, "unauthorized")
        return {'usernames': self._user_controller.get_usernames()}

    @openmotics_api(plugin_exposed=False)
    def remove_user(self, username):
        """
        Remove a user. Only possible in authorized mode.

        :param username: Name of the user to remove.
        :type username: str
        """
        if not self._authorized_check():
            raise cherrypy.HTTPError(401, "unauthorized")
        self._user_controller.remove_user(username)
        return {}

    @openmotics_api(auth=True, plugin_exposed=False)
    def open_maintenance(self):
        """
        Open maintenance mode, return the port of the maintenance socket.

        :returns: 'port': Port on which the maintenance ssl socket is listening (Integer between 6000 and 7000).
        :rtype: dict
        """
        port = random.randint(6000, 7000)
        self._maintenance_service.start_in_thread(port)
        return {'port': port}

    @openmotics_api(auth=True)
    def reset_master(self):
        """
        Perform a cold reset on the master.

        :returns: 'status': 'OK'.
        :rtype: dict
        """
        return self._gateway_api.reset_master()

    @openmotics_api(auth=True)
    def module_discover_start(self):
        """
        Start the module discover mode on the master.

        :returns: 'status': 'OK'.
        :rtype: dict
        """
        return self._gateway_api.module_discover_start()

    @openmotics_api(auth=True)
    def module_discover_stop(self):
        """
        Stop the module discover mode on the master.

        :returns: 'status': 'OK'.
        :rtype: dict
        """
        return self._gateway_api.module_discover_stop()

    @openmotics_api(auth=True)
    def module_discover_status(self):
        """
        Gets the status of the module discover mode on the master.

        :returns 'running': true|false
        :rtype: dict
        """
        return self._gateway_api.module_discover_status()

    @openmotics_api(auth=True)
    def get_module_log(self):
        """
        Get the log messages from the module discovery mode. This returns the current log
        messages and clear the log messages.

        :returns: 'log': list of tuples (log_level, message).
        :rtype: dict
        """
        return self._gateway_api.get_module_log()

    @openmotics_api(auth=True)
    def get_modules(self):
        """
        Get a list of all modules attached and registered with the master.

        :returns: Dict with:
        * 'outputs' (list of module types: O,R,D),
        * 'inputs' (list of input module types: I,T,L,C)
        * 'shutters' (List of modules types: S).
        :rtype: dict
        """
        return self._gateway_api.get_modules()

    @openmotics_api(auth=True)
    def get_features(self):
        """
        Returns all available features this Gateway supports. This allows to make flexible clients
        """
        return {'features': [
            'metrics',       # Advanced metrics (including metrics over websockets)
            'dirty_flag',    # A dirty flag that can be used to trigger syncs on power & master
            'scheduling',    # Gateway backed scheduling
            'factory_reset', # The gateway can be complete reset to factory standard
        ]}

    @openmotics_api(auth=True, check=types(type=int, id=int))
    def flash_leds(self, type, id):
        """
        Flash the leds on the module for an output/input/sensor.

        :param type: The module type: output/dimmer (0), input (1), sensor/temperatur (2).
        :type type: int
        :param id: The id of the output/input/sensor.
        :type id: int
        :returns: 'status': 'OK'.
        :rtype: dict
        """
        return self._gateway_api.flash_leds(type, id)

    @openmotics_api(auth=True)
    def get_status(self):
        """
        Get the status of the master.

        :returns: 'time': hour and minutes (HH:MM), 'date': day, month, year (DD:MM:YYYY), \
            'mode': Integer, 'version': a.b.c and 'hw_version': hardware version (Integer).
        :rtype: dict
        """
        return self._gateway_api.get_status()

    @openmotics_api(auth=True)
    def get_output_status(self):
        """
        Get the status of the outputs.

        :returns: 'status': list of dictionaries with the following keys: id, status, dimmer and ctimer.
        """
        return {'status': self._gateway_api.get_output_status()}

    @openmotics_api(auth=True, check=types(id=int, is_on=bool, dimmer=int, timer=int))
    def set_output(self, id, is_on, dimmer=None, timer=None):
        """
        Set the status, dimmer and timer of an output.

        :param id: The id of the output to set
        :type id: int
        :param is_on: Whether the output should be on
        :type is_on: bool
        :param dimmer: The dimmer value to set, None if unchanged
        :type dimmer: int or None
        :param timer: The timer value to set, None if unchanged
        :type timer: int
        """
        return self._gateway_api.set_output(id, is_on, dimmer, timer)

    @openmotics_api(auth=True)
    def set_all_lights_off(self):
        """
        Turn all lights off.
        """
        return self._gateway_api.set_all_lights_off()

    @openmotics_api(auth=True, check=types(floor=int))
    def set_all_lights_floor_off(self, floor):
        """
        Turn all lights on a given floor off.

        :param floor: The id of the floor
        :type floor: int
        """
        return self._gateway_api.set_all_lights_floor_off(floor)

    @openmotics_api(auth=True, check=types(floor=int))
    def set_all_lights_floor_on(self, floor):
        """
        Turn all lights on a given floor on.

        :param floor: The id of the floor
        :type floor: int
        """
        return self._gateway_api.set_all_lights_floor_on(floor)

    @openmotics_api(auth=True)
    def get_last_inputs(self):
        """
        Get the 5 last pressed inputs during the last 5 minutes.

        :returns: 'inputs': list of tuples (input, output).
        :rtype: dict
        """
        return {'inputs': self._gateway_api.get_last_inputs()}

    @openmotics_api(auth=True)
    def get_shutter_status(self):
        """
        Get the status of the shutters.

        :returns: 'status': list of dictionaries with the following keys: id, position.
        :rtype: dict
        """
        return {'status': self._gateway_api.get_shutter_status()}

    @openmotics_api(auth=True, check=types(id=int))
    def do_shutter_down(self, id):
        """
        Make a shutter go down. The shutter stops automatically when the down position is
        reached (after the predefined number of seconds).

        :param id: The id of the shutter.
        :type id: int
        :returns:'status': 'OK'.
        :rtype: dict
        """
        return self._gateway_api.do_shutter_down(id)

    @openmotics_api(auth=True, check=types(id=int))
    def do_shutter_up(self, id):
        """
        Make a shutter go up. The shutter stops automatically when the up position is
        reached (after the predefined number of seconds).

        :param id: The id of the shutter.
        :type id: int
        :returns:'status': 'OK'.
        :rtype: dict
        """
        return self._gateway_api.do_shutter_up(id)

    @openmotics_api(auth=True, check=types(id=int))
    def do_shutter_stop(self, id):
        """
        Make a shutter stop.

        :param id: The id of the shutter.
        :type id: int
        :returns:'status': 'OK'.
        :rtype: dict
        """
        return self._gateway_api.do_shutter_stop(id)

    @openmotics_api(auth=True, check=types(id=int))
    def do_shutter_group_down(self, id):
        """
        Make a shutter group go down. The shutters stop automatically when the down position is
        reached (after the predefined number of seconds).

        :param id: The id of the shutter group.
        :type id: int
        :returns:'status': 'OK'.
        :rtype: dict
        """
        return self._gateway_api.do_shutter_group_down(id)

    @openmotics_api(auth=True, check=types(id=int))
    def do_shutter_group_up(self, id):
        """
        Make a shutter group go up. The shutters stop automatically when the up position is
        reached (after the predefined number of seconds).

        :param id: The id of the shutter group.
        :type id: int
        :returns:'status': 'OK'.
        :rtype: dict
        """
        return self._gateway_api.do_shutter_group_up(id)

    @openmotics_api(auth=True, check=types(id=int))
    def do_shutter_group_stop(self, id):
        """
        Make a shutter group stop.

        :param id: The id of the shutter group.
        :type id: int
        :returns:'status': 'OK'.
        :rtype: dict
        """
        return self._gateway_api.do_shutter_group_stop(id)

    @openmotics_api(auth=True)
    def get_thermostat_status(self):
        """
        Get the status of the thermostats.

        :returns: global status information about the thermostats: 'thermostats_on', \
            'automatic' and 'setpoint' and 'status': a list with status information for all \
            thermostats, each element in the list is a dict with the following keys: \
            'id', 'act', 'csetp', 'output0', 'output1', 'outside', 'mode'.
        :rtype: dict
        """
        return self._gateway_api.get_thermostat_status()

    @openmotics_api(auth=True, check=types(thermostat=int, temperature=float))
    def set_current_setpoint(self, thermostat, temperature):
        """
        Set the current setpoint of a thermostat.

        :param thermostat: The id of the thermostat to set
        :type thermostat: int
        :param temperature: The temperature to set in degrees Celcius
        :type temperature: float
        :return: 'status': 'OK'.
        :rtype: dict
        """
        return self._gateway_api.set_current_setpoint(thermostat, temperature)

    @openmotics_api(auth=True, check=types(thermostat_on=bool, automatic=bool, setpoint=int, cooling_mode=bool, cooling_on=bool))
    def set_thermostat_mode(self, thermostat_on, automatic=None, setpoint=None, cooling_mode=False, cooling_on=False):
        """
        Set the global mode of the thermostats. Thermostats can be on or off (thermostat_on),
        can be in cooling or heating (cooling_mode), cooling can be turned on or off (cooling_on).
        The automatic and setpoint parameters are here for backwards compatibility and will be
        applied to all thermostats. To control the automatic and setpoint parameters per thermostat
        use the set_per_thermostat_mode call instead.

        :param thermostat_on: Whether the thermostats are on
        :type thermostat_on: bool
        :param automatic: Automatic mode (True) or Manual mode (False).  This parameter is here for
            backwards compatibility, use set_per_thermostat_mode instead.
        :type automatic: bool or None
        :param setpoint: The current setpoint.  This parameter is here for backwards compatibility,
            use set_per_thermostat_mode instead.
        :type setpoint: int or None
        :param cooling_mode: Cooling mode (True) of Heating mode (False)
        :type cooling_mode: bool or None
        :param cooling_on: Turns cooling ON when set to true.
        :param cooling_on: bool or None
        :return: 'status': 'OK'.
        :rtype: dict
        """
        self._gateway_api.set_thermostat_mode(thermostat_on, cooling_mode, cooling_on, automatic, setpoint)

        return {'status': 'OK'}

    @openmotics_api(auth=True, check=types(thermostat_id=int, automatic=bool, setpoint=int))
    def set_per_thermostat_mode(self, thermostat_id, automatic, setpoint):
        """
        Set the thermostat mode of a given thermostat. Thermostats can be set to automatic or
        manual, in case of manual a setpoint (0 to 5) can be provided.

        :param thermostat_id: The thermostat id
        :type thermostat_id: int
        :param automatic: Automatic mode (True) or Manual mode (False).
        :type automatic: bool
        :param setpoint: The current setpoint.
        :type setpoint: int
        """
        return self._gateway_api.set_per_thermostat_mode(thermostat_id, automatic, setpoint)

    @openmotics_api(auth=True)
    def get_airco_status(self):
        """
        Get the mode of the airco attached to a all thermostats.

        :returns: dict with ASB0-ASB31.
        :rtype: dict
        """
        return self._gateway_api.get_airco_status()

    @openmotics_api(auth=True, check=types(thermostat_id=int, airco_on=bool))
    def set_airco_status(self, thermostat_id, airco_on):
        """
        Set the mode of the airco attached to a given thermostat.

        :param thermostat_id: The thermostat id.
        :type thermostat_id: int
        :param airco_on: Turns the airco on if True.
        :type airco_on: bool
        :returns: dict with 'status'
        :rtype: dict
        """
        return self._gateway_api.set_airco_status(thermostat_id, airco_on)

    @openmotics_api(auth=True)
    def get_sensor_temperature_status(self):
        """
        Get the current temperature of all sensors.

        :returns: 'status': list of 32 temperatures, 1 for each sensor.
        :rtype: dict
        """
        return {'status': self._gateway_api.get_sensor_temperature_status()}

    @openmotics_api(auth=True)
    def get_sensor_humidity_status(self):
        """
        Get the current humidity of all sensors.

        :returns: 'status': List of 32 bytes, 1 for each sensor.
        :rtype: dict
        """
        return {'status': self._gateway_api.get_sensor_humidity_status()}

    @openmotics_api(auth=True)
    def get_sensor_brightness_status(self):
        """
        Get the current brightness of all sensors.

        :returns: 'status': List of 32 bytes, 1 for each sensor.
        :rtype: dict
        """
        return {'status': self._gateway_api.get_sensor_brightness_status()}

    @openmotics_api(auth=True, check=types(sensor_id=int, temperature=float, humidity=float, brightness=int))
    def set_virtual_sensor(self, sensor_id, temperature, humidity, brightness):
        """
        Set the temperature, humidity and brightness value of a virtual sensor.

        :param sensor_id: The id of the sensor.
        :type sensor_id: int
        :param temperature: The temperature to set in degrees Celcius
        :type temperature: float
        :param humidity: The humidity to set in percentage
        :type humidity: float
        :param brightness: The brightness to set in percentage
        :type brightness: int
        :returns: dict with 'status'.
        :rtype: dict
        """
        return self._gateway_api.set_virtual_sensor(sensor_id, temperature, humidity, brightness)

    @openmotics_api(auth=True, check=types(action_type=int, action_number=int))
    def do_basic_action(self, action_type, action_number):
        """
        Execute a basic action.

        :param action_type: The type of the action as defined by the master api.
        :type action_type: int
        :param action_number: The number provided to the basic action, its meaning depends on the action_type.
        :type action_number: int
        """
        return self._gateway_api.do_basic_action(action_type, action_number)

    @openmotics_api(auth=True, check=types(group_action_id=int))
    def do_group_action(self, group_action_id):
        """
        Execute a group action.

        :param group_action_id: The id of the group action
        :type group_action_id: int
        """
        return self._gateway_api.do_group_action(group_action_id)

    @openmotics_api(auth=True, check=types(status=bool))
    def set_master_status_leds(self, status):
        """
        Set the status of the leds on the master.

        :param status: whether the leds should be on (true) or off (false).
        :type status: bool
        """
        return self._gateway_api.set_master_status_leds(status)

    @cherrypy.expose
    @cherrypy.tools.authenticated()
    def get_full_backup(self):
        """
        Get a backup (tar) of the master eeprom and the sqlite databases.

        :returns: Tar containing 4 files: master.eep, config.db, scheduled.db, power.db and
            eeprom_extensions.db as a string of bytes.
        :rtype: dict
        """
        cherrypy.response.headers['Content-Type'] = 'application/octet-stream'
        return self._gateway_api.get_full_backup()

    @openmotics_api(auth=True, plugin_exposed=False)
    def restore_full_backup(self, backup_data):
        """
        Restore a full backup containing the master eeprom and the sqlite databases.

        :param backup_data: The full backup to restore: tar containing 4 files: master.eep, config.db, \
            scheduled.db, power.db and eeprom_extensions.db as a string of bytes.
        :type backup_data: multipart/form-data encoded bytes.
        :returns: dict with 'output' key.
        :rtype: dict
        """
        data = backup_data.file.read()
        if len(data) == 0:
            raise RuntimeError('backup_data is empty')
        return self._gateway_api.restore_full_backup(data)

    @cherrypy.expose
    @cherrypy.tools.authenticated()
    def get_master_backup(self):
        """
        Get a backup of the eeprom of the master.

        :returns: This function does not return a dict, unlike all other API functions: it \
            returns a string of bytes (size = 64kb).
        :rtype: bytearray
        """
        cherrypy.response.headers['Content-Type'] = 'application/octet-stream'
        return self._gateway_api.get_master_backup()

    @openmotics_api(auth=True)
    def master_restore(self, data):
        """
        Restore a backup of the eeprom of the master.

        :param data: The eeprom backup to restore.
        :type data: multipart/form-data encoded bytes (size = 64 kb).
        :returns: 'output': array with the addresses that were written.
        :rtype: dict
        """
        data = data.file.read()
        return self._gateway_api.master_restore(data)

    @openmotics_api(auth=True)
    def get_errors(self):
        """
        Get the number of seconds since the last successul communication with the master and
        power modules (master_last_success, power_last_success) and the error list per module
        (input and output modules). The modules are identified by O1, O2, I1, I2, ...

        :returns: 'errors': list of tuples (module, nr_errors), 'master_last_success': UNIX \
            timestamp of the last succesful master communication and 'power_last_success': UNIX \
            timestamp of the last successful power communication.
        :rtype: dict
        """
        try:
            errors = self._gateway_api.master_error_list()
        except Exception:
            # In case of communications problems with the master.
            errors = []

        master_last = self._gateway_api.master_last_success()
        power_last = self._gateway_api.power_last_success()

        return {'errors': errors,
                'master_last_success': master_last,
                'power_last_success': power_last}

    @openmotics_api(auth=True)
    def master_clear_error_list(self):
        """
        Clear the number of errors.
        """
        return self._gateway_api.master_clear_error_list

    @openmotics_api(auth=True, check=types(id=int, fields='json'))
    def get_output_configuration(self, id, fields=None):
        """
        Get a specific output_configuration defined by its id.

        :param id: The id of the output_configuration
        :type id: int
        :param fields: The fields of the output_configuration to get. (None gets all fields)
        :type fields: list
        :returns: 'config': output_configuration dict: contains 'id' (Id), 'can_led_1_function' (Enum), 'can_led_1_id' (Byte), 'can_led_2_function' (Enum), 'can_led_2_id' (Byte), 'can_led_3_function' (Enum), 'can_led_3_id' (Byte), 'can_led_4_function' (Enum), 'can_led_4_id' (Byte), 'floor' (Byte), 'module_type' (String[1]), 'name' (String[16]), 'room' (Byte), 'timer' (Word), 'type' (Byte)
        :rtype: dict
        """
        return {'config': self._gateway_api.get_output_configuration(id, fields)}

    @openmotics_api(auth=True, check=types(fields='json'))
    def get_output_configurations(self, fields=None):
        """
        Get all output_configurations.

        :param fields: The field of the output_configuration to get. (None gets all fields)
        :type fields: list
        :returns: 'config': list of output_configuration dict: contains 'id' (Id), 'can_led_1_function' (Enum), 'can_led_1_id' (Byte), 'can_led_2_function' (Enum), 'can_led_2_id' (Byte), 'can_led_3_function' (Enum), 'can_led_3_id' (Byte), 'can_led_4_function' (Enum), 'can_led_4_id' (Byte), 'floor' (Byte), 'module_type' (String[1]), 'name' (String[16]), 'room' (Byte), 'timer' (Word), 'type' (Byte)
        :rtype: dict
        """
        return {'config': self._gateway_api.get_output_configurations(fields)}

    @openmotics_api(auth=True, check=types(config='json'))
    def set_output_configuration(self, config):
        """
        Set one output_configuration.

        :param config: The output_configuration to set: dict: contains 'id' (Id), 'can_led_1_function' (Enum), 'can_led_1_id' (Byte), 'can_led_2_function' (Enum), 'can_led_2_id' (Byte), 'can_led_3_function' (Enum), 'can_led_3_id' (Byte), 'can_led_4_function' (Enum), 'can_led_4_id' (Byte), 'floor' (Byte), 'name' (String[16]), 'room' (Byte), 'timer' (Word), 'type' (Byte)
        :type config: dict
        """
        self._gateway_api.set_output_configuration(config)
        return {}

    @openmotics_api(auth=True, check=types(config='json'))
    def set_output_configurations(self, config):
        """
        Set multiple output_configurations.

        :param config: The list of output_configurations to set: list of output_configuration dict: contains 'id' (Id), 'can_led_1_function' (Enum), 'can_led_1_id' (Byte), 'can_led_2_function' (Enum), 'can_led_2_id' (Byte), 'can_led_3_function' (Enum), 'can_led_3_id' (Byte), 'can_led_4_function' (Enum), 'can_led_4_id' (Byte), 'floor' (Byte), 'name' (String[16]), 'room' (Byte), 'timer' (Word), 'type' (Byte)
        :type config: list
        """
        self._gateway_api.set_output_configurations(config)
        return {}

    @openmotics_api(auth=True, check=types(id=int, fields='json'))
    def get_shutter_configuration(self, id, fields=None):
        """
        Get a specific shutter_configuration defined by its id.

        :param id: The id of the shutter_configuration
        :type id: Id
        :param fields: The fields of the shutter_configuration to get. (None gets all fields)
        :type fields: list
        :returns: 'config': shutter_configuration dict: contains 'id' (Id), 'group_1' (Byte), 'group_2' (Byte), 'name' (String[16]), 'room' (Byte), 'timer_down' (Byte), 'timer_up' (Byte), 'up_down_config' (Byte)
        :rtype: dict
        """
        return {'config': self._gateway_api.get_shutter_configuration(id, fields)}

    @openmotics_api(auth=True, check=types(fields='json'))
    def get_shutter_configurations(self, fields=None):
        """
        Get all shutter_configurations.

        :param fields: The fields of the shutter_configuration to get. (None gets all fields)
        :type fields: list
        :returns: 'config': list of shutter_configuration dict: contains 'id' (Id), 'group_1' (Byte), 'group_2' (Byte), 'name' (String[16]), 'room' (Byte), 'timer_down' (Byte), 'timer_up' (Byte), 'up_down_config' (Byte)
        :rtype: dict
        """
        return {'config': self._gateway_api.get_shutter_configurations(fields)}

    @openmotics_api(auth=True, check=types(confi='json'))
    def set_shutter_configuration(self, config):
        """
        Set one shutter_configuration.

        :param config: The shutter_configuration to set: shutter_configuration dict: contains 'id' (Id), 'group_1' (Byte), 'group_2' (Byte), 'name' (String[16]), 'room' (Byte), 'timer_down' (Byte), 'timer_up' (Byte), 'up_down_config' (Byte)
        :type config: dict
        """
        self._gateway_api.set_shutter_configuration(config)
        return {}

    @openmotics_api(auth=True, check=types(config='json'))
    def set_shutter_configurations(self, config):
        """
        Set multiple shutter_configurations.

        :param config: The list of shutter_configurations to set: list of shutter_configuration dict: contains 'id' (Id), 'group_1' (Byte), 'group_2' (Byte), 'name' (String[16]), 'room' (Byte), 'timer_down' (Byte), 'timer_up' (Byte), 'up_down_config' (Byte)
        :type config: list
        """
        self._gateway_api.set_shutter_configurations(config)
        return {}

    @openmotics_api(auth=True, check=types(id=int, fields='json'))
    def get_shutter_group_configuration(self, id, fields=None):
        """
        Get a specific shutter_group_configuration defined by its id.

        :param id: The id of the shutter_group_configuration
        :type id: int
        :param fields: The field of the shutter_group_configuration to get. (None gets all fields)
        :type fields: list
        :returns: 'config': shutter_group_configuration dict: contains 'id' (Id), 'room' (Byte), 'timer_down' (Byte), 'timer_up' (Byte)
        :rtype: dict
        """
        return {'config': self._gateway_api.get_shutter_group_configuration(id, fields)}

    @openmotics_api(auth=True, check=types(fields='json'))
    def get_shutter_group_configurations(self, fields=None):
        """
        Get all shutter_group_configurations.

        :param fields: The field of the shutter_group_configuration to get. (None gets all fields)
        :type fields: list
        :returns: 'config': list of shutter_group_configuration dict: contains 'id' (Id), 'room' (Byte), 'timer_down' (Byte), 'timer_up' (Byte)
        :rtype: dict
        """
        return {'config': self._gateway_api.get_shutter_group_configurations(fields)}

    @openmotics_api(auth=True, check=types(config='json'))
    def set_shutter_group_configuration(self, config):
        """
        Set one shutter_group_configuration.

        :param config: The shutter_group_configuration to set: shutter_group_configuration dict: contains 'id' (Id), 'room' (Byte), 'timer_down' (Byte), 'timer_up' (Byte)
        :type config: dict
        """
        self._gateway_api.set_shutter_group_configuration(config)
        return {}

    @openmotics_api(auth=True, check=types(config='json'))
    def set_shutter_group_configurations(self, config):
        """
        Set multiple shutter_group_configurations.

        :param config: The list of shutter_group_configurations to set: list of shutter_group_configuration dict: contains 'id' (Id), 'room' (Byte), 'timer_down' (Byte), 'timer_up' (Byte)
        :type config: list
        """
        self._gateway_api.set_shutter_group_configurations(config)
        return {}

    @openmotics_api(auth=True, check=types(id=int, fields='json'))
    def get_input_configuration(self, id, fields=None):
        """
        Get a specific input_configuration defined by its id.

        :param id: The id of the input_configuration
        :type id: int
        :param fields: The field of the input_configuration to get. (None gets all fields)
        :type fields: list
        :returns: 'config': input_configuration dict: contains 'id' (Id), 'action' (Byte), 'basic_actions' (Actions[15]), 'invert' (Byte), 'module_type' (String[1]), 'name' (String[8]), 'room' (Byte)
        :rtype: dict
        """
        return {'config': self._gateway_api.get_input_configuration(id, fields)}

    @openmotics_api(auth=True, check=types(fields='json'))
    def get_input_configurations(self, fields=None):
        """
        Get all input_configurations.

        :param fields: The field of the input_configuration to get. (None gets all fields)
        :type fields: list
        :returns: 'config': list of input_configuration dict: contains 'id' (Id), 'action' (Byte), 'basic_actions' (Actions[15]), 'invert' (Byte), 'module_type' (String[1]), 'name' (String[8]), 'room' (Byte)
        :rtype: dict
        """
        return {'config': self._gateway_api.get_input_configurations(fields)}

    @openmotics_api(auth=True, check=types(config='json'))
    def set_input_configuration(self, config):
        """
        Set one input_configuration.

        :param config: The input_configuration to set: input_configuration dict: contains 'id' (Id), 'action' (Byte), 'basic_actions' (Actions[15]), 'invert' (Byte), 'name' (String[8]), 'room' (Byte)
        :type config: dict
        """
        self._gateway_api.set_input_configuration(config)
        return {}

    @openmotics_api(auth=True, check=types(config='json'))
    def set_input_configurations(self, config):
        """
        Set multiple input_configurations.

        :param config: The list of input_configurations to set: list of input_configuration dict: contains 'id' (Id), 'action' (Byte), 'basic_actions' (Actions[15]), 'invert' (Byte), 'name' (String[8]), 'room' (Byte)
        :type config: list
        """
        self._gateway_api.set_input_configurations(config)
        return {}

    @openmotics_api(auth=True, check=types(id=int, fields='json'))
    def get_thermostat_configuration(self, id, fields=None):
        """
        Get a specific thermostat_configuration defined by its id.

        :param id: The id of the thermostat_configuration
        :type id: int
        :param fields: The field of the thermostat_configuration to get. (None gets all fields)
        :type fields: list
        :returns: 'config': thermostat_configuration dict: contains 'id' (Id), 'auto_fri' ([temp_n(Temp),start_d1(Time),stop_d1(Time),temp_d1(Temp),start_d2(Time),stop_d2(Time),temp_d2(Temp)]), 'auto_mon' ([temp_n(Temp),start_d1(Time),stop_d1(Time),temp_d1(Temp),start_d2(Time),stop_d2(Time),temp_d2(Temp)]), 'auto_sat' ([temp_n(Temp),start_d1(Time),stop_d1(Time),temp_d1(Temp),start_d2(Time),stop_d2(Time),temp_d2(Temp)]), 'auto_sun' ([temp_n(Temp),start_d1(Time),stop_d1(Time),temp_d1(Temp),start_d2(Time),stop_d2(Time),temp_d2(Temp)]), 'auto_thu' ([temp_n(Temp),start_d1(Time),stop_d1(Time),temp_d1(Temp),start_d2(Time),stop_d2(Time),temp_d2(Temp)]), 'auto_tue' ([temp_n(Temp),start_d1(Time),stop_d1(Time),temp_d1(Temp),start_d2(Time),stop_d2(Time),temp_d2(Temp)]), 'auto_wed' ([temp_n(Temp),start_d1(Time),stop_d1(Time),temp_d1(Temp),start_d2(Time),stop_d2(Time),temp_d2(Temp)]), 'name' (String[16]), 'output0' (Byte), 'output1' (Byte), 'permanent_manual' (Boolean), 'pid_d' (Byte), 'pid_i' (Byte), 'pid_int' (Byte), 'pid_p' (Byte), 'room' (Byte), 'sensor' (Byte), 'setp0' (Temp), 'setp1' (Temp), 'setp2' (Temp), 'setp3' (Temp), 'setp4' (Temp), 'setp5' (Temp)
        :rtype: dict
        """
        return {'config': self._gateway_api.get_thermostat_configuration(id, fields)}

    @openmotics_api(auth=True, check=types(fields='json'))
    def get_thermostat_configurations(self, fields=None):
        """
        Get all thermostat_configurations.

        :param fields: The field of the thermostat_configuration to get. (None gets all fields)
        :type fields: list
        :returns: 'config': list of thermostat_configuration dict: contains 'id' (Id), 'auto_fri' ([temp_n(Temp),start_d1(Time),stop_d1(Time),temp_d1(Temp),start_d2(Time),stop_d2(Time),temp_d2(Temp)]), 'auto_mon' ([temp_n(Temp),start_d1(Time),stop_d1(Time),temp_d1(Temp),start_d2(Time),stop_d2(Time),temp_d2(Temp)]), 'auto_sat' ([temp_n(Temp),start_d1(Time),stop_d1(Time),temp_d1(Temp),start_d2(Time),stop_d2(Time),temp_d2(Temp)]), 'auto_sun' ([temp_n(Temp),start_d1(Time),stop_d1(Time),temp_d1(Temp),start_d2(Time),stop_d2(Time),temp_d2(Temp)]), 'auto_thu' ([temp_n(Temp),start_d1(Time),stop_d1(Time),temp_d1(Temp),start_d2(Time),stop_d2(Time),temp_d2(Temp)]), 'auto_tue' ([temp_n(Temp),start_d1(Time),stop_d1(Time),temp_d1(Temp),start_d2(Time),stop_d2(Time),temp_d2(Temp)]), 'auto_wed' ([temp_n(Temp),start_d1(Time),stop_d1(Time),temp_d1(Temp),start_d2(Time),stop_d2(Time),temp_d2(Temp)]), 'name' (String[16]), 'output0' (Byte), 'output1' (Byte), 'permanent_manual' (Boolean), 'pid_d' (Byte), 'pid_i' (Byte), 'pid_int' (Byte), 'pid_p' (Byte), 'room' (Byte), 'sensor' (Byte), 'setp0' (Temp), 'setp1' (Temp), 'setp2' (Temp), 'setp3' (Temp), 'setp4' (Temp), 'setp5' (Temp)
        :rtype: dict
        """
        return {'config': self._gateway_api.get_thermostat_configurations(fields)}

    @openmotics_api(auth=True, check=types(config='json'))
    def set_thermostat_configuration(self, config):
        """
        Set one thermostat_configuration.

        :param config: The thermostat_configuration to set: thermostat_configuration dict: contains 'id' (Id), 'auto_fri' ([temp_n(Temp),start_d1(Time),stop_d1(Time),temp_d1(Temp),start_d2(Time),stop_d2(Time),temp_d2(Temp)]), 'auto_mon' ([temp_n(Temp),start_d1(Time),stop_d1(Time),temp_d1(Temp),start_d2(Time),stop_d2(Time),temp_d2(Temp)]), 'auto_sat' ([temp_n(Temp),start_d1(Time),stop_d1(Time),temp_d1(Temp),start_d2(Time),stop_d2(Time),temp_d2(Temp)]), 'auto_sun' ([temp_n(Temp),start_d1(Time),stop_d1(Time),temp_d1(Temp),start_d2(Time),stop_d2(Time),temp_d2(Temp)]), 'auto_thu' ([temp_n(Temp),start_d1(Time),stop_d1(Time),temp_d1(Temp),start_d2(Time),stop_d2(Time),temp_d2(Temp)]), 'auto_tue' ([temp_n(Temp),start_d1(Time),stop_d1(Time),temp_d1(Temp),start_d2(Time),stop_d2(Time),temp_d2(Temp)]), 'auto_wed' ([temp_n(Temp),start_d1(Time),stop_d1(Time),temp_d1(Temp),start_d2(Time),stop_d2(Time),temp_d2(Temp)]), 'name' (String[16]), 'output0' (Byte), 'output1' (Byte), 'permanent_manual' (Boolean), 'pid_d' (Byte), 'pid_i' (Byte), 'pid_int' (Byte), 'pid_p' (Byte), 'room' (Byte), 'sensor' (Byte), 'setp0' (Temp), 'setp1' (Temp), 'setp2' (Temp), 'setp3' (Temp), 'setp4' (Temp), 'setp5' (Temp)
        :type config: dict
        """
        self._gateway_api.set_thermostat_configuration(config)
        return {}

    @openmotics_api(auth=True, check=types(config='json'))
    def set_thermostat_configurations(self, config):
        """
        Set multiple thermostat_configurations.

        :param config: The list of thermostat_configurations to set: list of thermostat_configuration dict: contains 'id' (Id), 'auto_fri' ([temp_n(Temp),start_d1(Time),stop_d1(Time),temp_d1(Temp),start_d2(Time),stop_d2(Time),temp_d2(Temp)]), 'auto_mon' ([temp_n(Temp),start_d1(Time),stop_d1(Time),temp_d1(Temp),start_d2(Time),stop_d2(Time),temp_d2(Temp)]), 'auto_sat' ([temp_n(Temp),start_d1(Time),stop_d1(Time),temp_d1(Temp),start_d2(Time),stop_d2(Time),temp_d2(Temp)]), 'auto_sun' ([temp_n(Temp),start_d1(Time),stop_d1(Time),temp_d1(Temp),start_d2(Time),stop_d2(Time),temp_d2(Temp)]), 'auto_thu' ([temp_n(Temp),start_d1(Time),stop_d1(Time),temp_d1(Temp),start_d2(Time),stop_d2(Time),temp_d2(Temp)]), 'auto_tue' ([temp_n(Temp),start_d1(Time),stop_d1(Time),temp_d1(Temp),start_d2(Time),stop_d2(Time),temp_d2(Temp)]), 'auto_wed' ([temp_n(Temp),start_d1(Time),stop_d1(Time),temp_d1(Temp),start_d2(Time),stop_d2(Time),temp_d2(Temp)]), 'name' (String[16]), 'output0' (Byte), 'output1' (Byte), 'permanent_manual' (Boolean), 'pid_d' (Byte), 'pid_i' (Byte), 'pid_int' (Byte), 'pid_p' (Byte), 'room' (Byte), 'sensor' (Byte), 'setp0' (Temp), 'setp1' (Temp), 'setp2' (Temp), 'setp3' (Temp), 'setp4' (Temp), 'setp5' (Temp)
        :type config: list
        """
        self._gateway_api.set_thermostat_configurations(config)
        return {}

    @openmotics_api(auth=True, check=types(id=int, fields='json'))
    def get_sensor_configuration(self, id, fields=None):
        """
        Get a specific sensor_configuration defined by its id.

        :param id: The id of the sensor_configuration
        :type id: int
        :param fields: The field of the sensor_configuration to get. (None gets all fields)
        :type fields: list
        :returns: 'config': sensor_configuration dict: contains 'id' (Id), 'name' (String[16]), 'offset' (SignedTemp(-7.5 to 7.5 degrees)), 'room' (Byte), 'virtual' (Boolean)
        :rtype: dict
        """
        return {'config': self._gateway_api.get_sensor_configuration(id, fields)}

    @openmotics_api(auth=True, check=types(fields='json'))
    def get_sensor_configurations(self, fields=None):
        """
        Get all sensor_configurations.

        :param fields: The field of the sensor_configuration to get. (None gets all fields)
        :type fields: list
        :returns: 'config': list of sensor_configuration dict: contains 'id' (Id), 'name' (String[16]), 'offset' (SignedTemp(-7.5 to 7.5 degrees)), 'room' (Byte), 'virtual' (Boolean)
        :rtype: dict
        """
        return {'config': self._gateway_api.get_sensor_configurations(fields)}

    @openmotics_api(auth=True, check=types(config='json'))
    def set_sensor_configuration(self, config):
        """
        Set one sensor_configuration.

        :param config: The sensor_configuration to set: sensor_configuration dict: contains 'id' (Id), 'name' (String[16]), 'offset' (SignedTemp(-7.5 to 7.5 degrees)), 'room' (Byte), 'virtual' (Boolean)
        :type config: dict
        """
        self._gateway_api.set_sensor_configuration(config)
        return {}

    @openmotics_api(auth=True, check=types(config='json'))
    def set_sensor_configurations(self, config):
        """
        Set multiple sensor_configurations.

        :param config: The list of sensor_configurations to set: list of sensor_configuration dict: contains 'id' (Id), 'name' (String[16]), 'offset' (SignedTemp(-7.5 to 7.5 degrees)), 'room' (Byte), 'virtual' (Boolean)
        :type config: list
        """
        self._gateway_api.set_sensor_configurations(config)
        return {}

    @openmotics_api(auth=True, check=types(id=int, fields='json'))
    def get_pump_group_configuration(self, id, fields=None):
        """
        Get a specific pump_group_configuration defined by its id.

        :param id: The id of the pump_group_configuration
        :type id: int
        :param fields: The field of the pump_group_configuration to get. (None gets all fields)
        :type fields: list
        :returns: 'config': pump_group_configuration dict: contains 'id' (Id), 'outputs' (CSV[32]), 'room' (Byte)
        :rtype: dict
        """
        return {'config': self._gateway_api.get_pump_group_configuration(id, fields)}

    @openmotics_api(auth=True, check=types(fields='json'))
    def get_pump_group_configurations(self, fields=None):
        """
        Get all pump_group_configurations.

        :param fields: The field of the pump_group_configuration to get. (None gets all fields)
        :type fields: list
        :returns: 'config': list of pump_group_configuration dict: contains 'id' (Id), 'outputs' (CSV[32]), 'room' (Byte)
        :rtype: dict
        """
        return {'config': self._gateway_api.get_pump_group_configurations(fields)}

    @openmotics_api(auth=True, check=types(config='json'))
    def set_pump_group_configuration(self, config):
        """
        Set one pump_group_configuration.

        :param config: The pump_group_configuration to set: pump_group_configuration dict: contains 'id' (Id), 'outputs' (CSV[32]), 'room' (Byte)
        :type config: dict
        """
        self._gateway_api.set_pump_group_configuration(config)
        return {}

    @openmotics_api(auth=True, check=types(config='json'))
    def set_pump_group_configurations(self, config):
        """
        Set multiple pump_group_configurations.

        :param config: The list of pump_group_configurations to set: list of pump_group_configuration dict: contains 'id' (Id), 'outputs' (CSV[32]), 'room' (Byte)
        :type config: list
        """
        self._gateway_api.set_pump_group_configurations(config)
        return {}

    @openmotics_api(auth=True, check=types(id=int, fields='json'))
    def get_cooling_configuration(self, id, fields=None):
        """
        Get a specific cooling_configuration defined by its id.

        :param id: The id of the cooling_configuration
        :type id: int
        :param fields: The field of the cooling_configuration to get. (None gets all fields)
        :type fields: list
        :returns: 'config': cooling_configuration dict: contains 'id' (Id), 'auto_fri' ([temp_n(Temp),start_d1(Time),stop_d1(Time),temp_d1(Temp),start_d2(Time),stop_d2(Time),temp_d2(Temp)]), 'auto_mon' ([temp_n(Temp),start_d1(Time),stop_d1(Time),temp_d1(Temp),start_d2(Time),stop_d2(Time),temp_d2(Temp)]), 'auto_sat' ([temp_n(Temp),start_d1(Time),stop_d1(Time),temp_d1(Temp),start_d2(Time),stop_d2(Time),temp_d2(Temp)]), 'auto_sun' ([temp_n(Temp),start_d1(Time),stop_d1(Time),temp_d1(Temp),start_d2(Time),stop_d2(Time),temp_d2(Temp)]), 'auto_thu' ([temp_n(Temp),start_d1(Time),stop_d1(Time),temp_d1(Temp),start_d2(Time),stop_d2(Time),temp_d2(Temp)]), 'auto_tue' ([temp_n(Temp),start_d1(Time),stop_d1(Time),temp_d1(Temp),start_d2(Time),stop_d2(Time),temp_d2(Temp)]), 'auto_wed' ([temp_n(Temp),start_d1(Time),stop_d1(Time),temp_d1(Temp),start_d2(Time),stop_d2(Time),temp_d2(Temp)]), 'name' (String[16]), 'output0' (Byte), 'output1' (Byte), 'permanent_manual' (Boolean), 'pid_d' (Byte), 'pid_i' (Byte), 'pid_int' (Byte), 'pid_p' (Byte), 'room' (Byte), 'sensor' (Byte), 'setp0' (Temp), 'setp1' (Temp), 'setp2' (Temp), 'setp3' (Temp), 'setp4' (Temp), 'setp5' (Temp)
        :rtype: dict
        """
        return {'config': self._gateway_api.get_cooling_configuration(id, fields)}

    @openmotics_api(auth=True, check=types(fields='json'))
    def get_cooling_configurations(self, fields=None):
        """
        Get all cooling_configurations.

        :param fields: The field of the cooling_configuration to get. (None gets all fields)
        :type fields: list
        :returns: 'config': list of cooling_configuration dict: contains 'id' (Id), 'auto_fri' ([temp_n(Temp),start_d1(Time),stop_d1(Time),temp_d1(Temp),start_d2(Time),stop_d2(Time),temp_d2(Temp)]), 'auto_mon' ([temp_n(Temp),start_d1(Time),stop_d1(Time),temp_d1(Temp),start_d2(Time),stop_d2(Time),temp_d2(Temp)]), 'auto_sat' ([temp_n(Temp),start_d1(Time),stop_d1(Time),temp_d1(Temp),start_d2(Time),stop_d2(Time),temp_d2(Temp)]), 'auto_sun' ([temp_n(Temp),start_d1(Time),stop_d1(Time),temp_d1(Temp),start_d2(Time),stop_d2(Time),temp_d2(Temp)]), 'auto_thu' ([temp_n(Temp),start_d1(Time),stop_d1(Time),temp_d1(Temp),start_d2(Time),stop_d2(Time),temp_d2(Temp)]), 'auto_tue' ([temp_n(Temp),start_d1(Time),stop_d1(Time),temp_d1(Temp),start_d2(Time),stop_d2(Time),temp_d2(Temp)]), 'auto_wed' ([temp_n(Temp),start_d1(Time),stop_d1(Time),temp_d1(Temp),start_d2(Time),stop_d2(Time),temp_d2(Temp)]), 'name' (String[16]), 'output0' (Byte), 'output1' (Byte), 'permanent_manual' (Boolean), 'pid_d' (Byte), 'pid_i' (Byte), 'pid_int' (Byte), 'pid_p' (Byte), 'room' (Byte), 'sensor' (Byte), 'setp0' (Temp), 'setp1' (Temp), 'setp2' (Temp), 'setp3' (Temp), 'setp4' (Temp), 'setp5' (Temp)
        :rtype: dict
        """
        return {'config': self._gateway_api.get_cooling_configurations(fields)}

    @openmotics_api(auth=True, check=types(config='json'))
    def set_cooling_configuration(self, config):
        """
        Set one cooling_configuration.

        :param config: The cooling_configuration to set: cooling_configuration dict: contains 'id' (Id), 'auto_fri' ([temp_n(Temp),start_d1(Time),stop_d1(Time),temp_d1(Temp),start_d2(Time),stop_d2(Time),temp_d2(Temp)]), 'auto_mon' ([temp_n(Temp),start_d1(Time),stop_d1(Time),temp_d1(Temp),start_d2(Time),stop_d2(Time),temp_d2(Temp)]), 'auto_sat' ([temp_n(Temp),start_d1(Time),stop_d1(Time),temp_d1(Temp),start_d2(Time),stop_d2(Time),temp_d2(Temp)]), 'auto_sun' ([temp_n(Temp),start_d1(Time),stop_d1(Time),temp_d1(Temp),start_d2(Time),stop_d2(Time),temp_d2(Temp)]), 'auto_thu' ([temp_n(Temp),start_d1(Time),stop_d1(Time),temp_d1(Temp),start_d2(Time),stop_d2(Time),temp_d2(Temp)]), 'auto_tue' ([temp_n(Temp),start_d1(Time),stop_d1(Time),temp_d1(Temp),start_d2(Time),stop_d2(Time),temp_d2(Temp)]), 'auto_wed' ([temp_n(Temp),start_d1(Time),stop_d1(Time),temp_d1(Temp),start_d2(Time),stop_d2(Time),temp_d2(Temp)]), 'name' (String[16]), 'output0' (Byte), 'output1' (Byte), 'permanent_manual' (Boolean), 'pid_d' (Byte), 'pid_i' (Byte), 'pid_int' (Byte), 'pid_p' (Byte), 'room' (Byte), 'sensor' (Byte), 'setp0' (Temp), 'setp1' (Temp), 'setp2' (Temp), 'setp3' (Temp), 'setp4' (Temp), 'setp5' (Temp)
        :type config: dict
        """
        self._gateway_api.set_cooling_configuration(config)
        return {}

    @openmotics_api(auth=True, check=types(config='json'))
    def set_cooling_configurations(self, config):
        """
        Set multiple cooling_configurations.

        :param config: The list of cooling_configurations to set: list of cooling_configuration dict: contains 'id' (Id), 'auto_fri' ([temp_n(Temp),start_d1(Time),stop_d1(Time),temp_d1(Temp),start_d2(Time),stop_d2(Time),temp_d2(Temp)]), 'auto_mon' ([temp_n(Temp),start_d1(Time),stop_d1(Time),temp_d1(Temp),start_d2(Time),stop_d2(Time),temp_d2(Temp)]), 'auto_sat' ([temp_n(Temp),start_d1(Time),stop_d1(Time),temp_d1(Temp),start_d2(Time),stop_d2(Time),temp_d2(Temp)]), 'auto_sun' ([temp_n(Temp),start_d1(Time),stop_d1(Time),temp_d1(Temp),start_d2(Time),stop_d2(Time),temp_d2(Temp)]), 'auto_thu' ([temp_n(Temp),start_d1(Time),stop_d1(Time),temp_d1(Temp),start_d2(Time),stop_d2(Time),temp_d2(Temp)]), 'auto_tue' ([temp_n(Temp),start_d1(Time),stop_d1(Time),temp_d1(Temp),start_d2(Time),stop_d2(Time),temp_d2(Temp)]), 'auto_wed' ([temp_n(Temp),start_d1(Time),stop_d1(Time),temp_d1(Temp),start_d2(Time),stop_d2(Time),temp_d2(Temp)]), 'name' (String[16]), 'output0' (Byte), 'output1' (Byte), 'permanent_manual' (Boolean), 'pid_d' (Byte), 'pid_i' (Byte), 'pid_int' (Byte), 'pid_p' (Byte), 'room' (Byte), 'sensor' (Byte), 'setp0' (Temp), 'setp1' (Temp), 'setp2' (Temp), 'setp3' (Temp), 'setp4' (Temp), 'setp5' (Temp)
        :type config: list
        """
        self._gateway_api.set_cooling_configurations(config)
        return {}

    @openmotics_api(auth=True, check=types(id=int, fields='json'))
    def get_cooling_pump_group_configuration(self, id, fields=None):
        """
        Get a specific cooling_pump_group_configuration defined by its id.

        :param id: The id of the cooling_pump_group_configuration
        :type id: int
        :param fields: The field of the cooling_pump_group_configuration to get. (None gets all fields)
        :type fields: list
        :returns: 'config': cooling_pump_group_configuration dict: contains 'id' (Id), 'outputs' (CSV[32]), 'room' (Byte)
        :rtype: dict
        """
        return {'config': self._gateway_api.get_cooling_pump_group_configuration(id, fields)}

    @openmotics_api(auth=True, check=types(fields='json'))
    def get_cooling_pump_group_configurations(self, fields=None):
        """
        Get all cooling_pump_group_configurations.

        :param fields: The field of the cooling_pump_group_configuration to get. (None gets all fields)
        :type fields: list
        :returns: 'config': list of cooling_pump_group_configuration dict: contains 'id' (Id), 'outputs' (CSV[32]), 'room' (Byte)
        :rtype: dict
        """
        return {'config': self._gateway_api.get_cooling_pump_group_configurations(fields)}

    @openmotics_api(auth=True, check=types(config='json'))
    def set_cooling_pump_group_configuration(self, config):
        """
        Set one cooling_pump_group_configuration.

        :param config: The cooling_pump_group_configuration to set: cooling_pump_group_configuration dict: contains 'id' (Id), 'outputs' (CSV[32]), 'room' (Byte)
        :type config: dict
        """
        self._gateway_api.set_cooling_pump_group_configuration(config)
        return {}

    @openmotics_api(auth=True, check=types(config='json'))
    def set_cooling_pump_group_configurations(self, config):
        """
        Set multiple cooling_pump_group_configurations.

        :param config: The list of cooling_pump_group_configurations to set: list of cooling_pump_group_configuration dict: contains 'id' (Id), 'outputs' (CSV[32]), 'room' (Byte)
        :type config: list
        """
        self._gateway_api.set_cooling_pump_group_configurations(config)
        return {}

    @openmotics_api(auth=True, check=types(fields='json'))
    def get_global_rtd10_configuration(self, fields=None):
        """
        Get the global_rtd10_configuration.

        :param fields: The field of the global_rtd10_configuration to get. (None gets all fields)
        :type fields: list
        :returns: 'config': global_rtd10_configuration dict: contains 'output_value_cooling_16' (Byte), 'output_value_cooling_16_5' (Byte), 'output_value_cooling_17' (Byte), 'output_value_cooling_17_5' (Byte), 'output_value_cooling_18' (Byte), 'output_value_cooling_18_5' (Byte), 'output_value_cooling_19' (Byte), 'output_value_cooling_19_5' (Byte), 'output_value_cooling_20' (Byte), 'output_value_cooling_20_5' (Byte), 'output_value_cooling_21' (Byte), 'output_value_cooling_21_5' (Byte), 'output_value_cooling_22' (Byte), 'output_value_cooling_22_5' (Byte), 'output_value_cooling_23' (Byte), 'output_value_cooling_23_5' (Byte), 'output_value_cooling_24' (Byte), 'output_value_heating_16' (Byte), 'output_value_heating_16_5' (Byte), 'output_value_heating_17' (Byte), 'output_value_heating_17_5' (Byte), 'output_value_heating_18' (Byte), 'output_value_heating_18_5' (Byte), 'output_value_heating_19' (Byte), 'output_value_heating_19_5' (Byte), 'output_value_heating_20' (Byte), 'output_value_heating_20_5' (Byte), 'output_value_heating_21' (Byte), 'output_value_heating_21_5' (Byte), 'output_value_heating_22' (Byte), 'output_value_heating_22_5' (Byte), 'output_value_heating_23' (Byte), 'output_value_heating_23_5' (Byte), 'output_value_heating_24' (Byte)
        :rtype: dict
        """
        return {'config': self._gateway_api.get_global_rtd10_configuration(fields)}

    @openmotics_api(auth=True, check=types(config='json'))
    def set_global_rtd10_configuration(self, config):
        """
        Set the global_rtd10_configuration.

        :param config: The global_rtd10_configuration to set: global_rtd10_configuration dict: contains 'output_value_cooling_16' (Byte), 'output_value_cooling_16_5' (Byte), 'output_value_cooling_17' (Byte), 'output_value_cooling_17_5' (Byte), 'output_value_cooling_18' (Byte), 'output_value_cooling_18_5' (Byte), 'output_value_cooling_19' (Byte), 'output_value_cooling_19_5' (Byte), 'output_value_cooling_20' (Byte), 'output_value_cooling_20_5' (Byte), 'output_value_cooling_21' (Byte), 'output_value_cooling_21_5' (Byte), 'output_value_cooling_22' (Byte), 'output_value_cooling_22_5' (Byte), 'output_value_cooling_23' (Byte), 'output_value_cooling_23_5' (Byte), 'output_value_cooling_24' (Byte), 'output_value_heating_16' (Byte), 'output_value_heating_16_5' (Byte), 'output_value_heating_17' (Byte), 'output_value_heating_17_5' (Byte), 'output_value_heating_18' (Byte), 'output_value_heating_18_5' (Byte), 'output_value_heating_19' (Byte), 'output_value_heating_19_5' (Byte), 'output_value_heating_20' (Byte), 'output_value_heating_20_5' (Byte), 'output_value_heating_21' (Byte), 'output_value_heating_21_5' (Byte), 'output_value_heating_22' (Byte), 'output_value_heating_22_5' (Byte), 'output_value_heating_23' (Byte), 'output_value_heating_23_5' (Byte), 'output_value_heating_24' (Byte)
        :type config: dict
        """
        self._gateway_api.set_global_rtd10_configuration(config)
        return {}

    @openmotics_api(auth=True, check=types(id=int, fields='json'))
    def get_rtd10_heating_configuration(self, id, fields=None):
        """
        Get a specific rtd10_heating_configuration defined by its id.

        :param id: The id of the rtd10_heating_configuration
        :type id: int
        :param fields: The field of the rtd10_heating_configuration to get. (None gets all fields)
        :type fields: list
        :returns: 'config': rtd10_heating_configuration dict: contains 'id' (Id), 'mode_output' (Byte), 'mode_value' (Byte), 'on_off_output' (Byte), 'poke_angle_output' (Byte), 'poke_angle_value' (Byte), 'room' (Byte), 'temp_setpoint_output' (Byte), 'ventilation_speed_output' (Byte), 'ventilation_speed_value' (Byte)
        :rtype: dict
        """
        return {'config': self._gateway_api.get_rtd10_heating_configuration(id, fields)}

    @openmotics_api(auth=True, check=types(fields='json'))
    def get_rtd10_heating_configurations(self, fields=None):
        """
        Get all rtd10_heating_configurations.

        :param fields: The field of the rtd10_heating_configuration to get. (None gets all fields)
        :type fields: list
        :returns: 'config': list of rtd10_heating_configuration dict: contains 'id' (Id), 'mode_output' (Byte), 'mode_value' (Byte), 'on_off_output' (Byte), 'poke_angle_output' (Byte), 'poke_angle_value' (Byte), 'room' (Byte), 'temp_setpoint_output' (Byte), 'ventilation_speed_output' (Byte), 'ventilation_speed_value' (Byte)
        :rtype: dict
        """
        return {'config': self._gateway_api.get_rtd10_heating_configurations(fields)}

    @openmotics_api(auth=True, check=types(config='json'))
    def set_rtd10_heating_configuration(self, config):
        """
        Set one rtd10_heating_configuration.

        :param config: The rtd10_heating_configuration to set: rtd10_heating_configuration dict: contains 'id' (Id), 'mode_output' (Byte), 'mode_value' (Byte), 'on_off_output' (Byte), 'poke_angle_output' (Byte), 'poke_angle_value' (Byte), 'room' (Byte), 'temp_setpoint_output' (Byte), 'ventilation_speed_output' (Byte), 'ventilation_speed_value' (Byte)
        :type config: dict
        """
        self._gateway_api.set_rtd10_heating_configuration(config)
        return {}

    @openmotics_api(auth=True, check=types(config='json'))
    def set_rtd10_heating_configurations(self, config):
        """
        Set multiple rtd10_heating_configurations.

        :param config: The list of rtd10_heating_configurations to set: list of rtd10_heating_configuration dict: contains 'id' (Id), 'mode_output' (Byte), 'mode_value' (Byte), 'on_off_output' (Byte), 'poke_angle_output' (Byte), 'poke_angle_value' (Byte), 'room' (Byte), 'temp_setpoint_output' (Byte), 'ventilation_speed_output' (Byte), 'ventilation_speed_value' (Byte)
        :type config: list
        """
        self._gateway_api.set_rtd10_heating_configurations(config)
        return {}

    @openmotics_api(auth=True, check=types(id=int, fields='json'))
    def get_rtd10_cooling_configuration(self, id, fields=None):
        """
        Get a specific rtd10_cooling_configuration defined by its id.

        :param id: The id of the rtd10_cooling_configuration
        :type id: int
        :param fields: The field of the rtd10_cooling_configuration to get. (None gets all fields)
        :type fields: list
        :returns: 'config': rtd10_cooling_configuration dict: contains 'id' (Id), 'mode_output' (Byte), 'mode_value' (Byte), 'on_off_output' (Byte), 'poke_angle_output' (Byte), 'poke_angle_value' (Byte), 'room' (Byte), 'temp_setpoint_output' (Byte), 'ventilation_speed_output' (Byte), 'ventilation_speed_value' (Byte)
        :rtype: dict
        """
        return {'config': self._gateway_api.get_rtd10_cooling_configuration(id, fields)}

    @openmotics_api(auth=True, check=types(fields='json'))
    def get_rtd10_cooling_configurations(self, fields=None):
        """
        Get all rtd10_cooling_configurations.

        :param fields: The field of the rtd10_cooling_configuration to get. (None gets all fields)
        :type fields: list
        :returns: 'config': list of rtd10_cooling_configuration dict: contains 'id' (Id), 'mode_output' (Byte), 'mode_value' (Byte), 'on_off_output' (Byte), 'poke_angle_output' (Byte), 'poke_angle_value' (Byte), 'room' (Byte), 'temp_setpoint_output' (Byte), 'ventilation_speed_output' (Byte), 'ventilation_speed_value' (Byte)
        :rtype: dict
        """
        return {'config': self._gateway_api.get_rtd10_cooling_configurations(fields)}

    @openmotics_api(auth=True, check=types(config='json'))
    def set_rtd10_cooling_configuration(self, config):
        """
        Set one rtd10_cooling_configuration.

        :param config: The rtd10_cooling_configuration to set: rtd10_cooling_configuration dict: contains 'id' (Id), 'mode_output' (Byte), 'mode_value' (Byte), 'on_off_output' (Byte), 'poke_angle_output' (Byte), 'poke_angle_value' (Byte), 'room' (Byte), 'temp_setpoint_output' (Byte), 'ventilation_speed_output' (Byte), 'ventilation_speed_value' (Byte)
        :type config: dict
        """
        self._gateway_api.set_rtd10_cooling_configuration(config)
        return {}

    @openmotics_api(auth=True, check=types(config='json'))
    def set_rtd10_cooling_configurations(self, config):
        """
        Set multiple rtd10_cooling_configurations.

        :param config: The list of rtd10_cooling_configurations to set: list of rtd10_cooling_configuration dict: contains 'id' (Id), 'mode_output' (Byte), 'mode_value' (Byte), 'on_off_output' (Byte), 'poke_angle_output' (Byte), 'poke_angle_value' (Byte), 'room' (Byte), 'temp_setpoint_output' (Byte), 'ventilation_speed_output' (Byte), 'ventilation_speed_value' (Byte)
        :type config: list
        """
        self._gateway_api.set_rtd10_cooling_configurations(config)
        return {}

    @openmotics_api(auth=True, check=types(id=int, fields='json'))
    def get_group_action_configuration(self, id, fields=None):
        """
        Get a specific group_action_configuration defined by its id.

        :param id: The id of the group_action_configuration
        :type id: int
        :param fields: The field of the group_action_configuration to get. (None gets all fields)
        :type fields: list
        :returns: 'config': group_action_configuration dict: contains 'id' (Id), 'actions' (Actions[16]), 'name' (String[16])
        :rtype: dict
        """
        return {'config': self._gateway_api.get_group_action_configuration(id, fields)}

    @openmotics_api(auth=True, check=types(fields='json'))
    def get_group_action_configurations(self, fields=None):
        """
        Get all group_action_configurations.

        :param fields: The field of the group_action_configuration to get. (None gets all fields)
        :type fields: list
        :returns: 'config': list of group_action_configuration dict: contains 'id' (Id), 'actions' (Actions[16]), 'name' (String[16])
        :rtype: dict
        """
        return {'config': self._gateway_api.get_group_action_configurations(fields)}

    @openmotics_api(auth=True, check=types(config='json'))
    def set_group_action_configuration(self, config):
        """
        Set one group_action_configuration.

        :param config: The group_action_configuration to set: group_action_configuration dict: contains 'id' (Id), 'actions' (Actions[16]), 'name' (String[16])
        :type config: dict
        """
        self._gateway_api.set_group_action_configuration(config)
        return {}

    @openmotics_api(auth=True, check=types(config='json'))
    def set_group_action_configurations(self, config):
        """
        Set multiple group_action_configurations.

        :param config: The list of group_action_configurations to set: list of group_action_configuration dict: contains 'id' (Id), 'actions' (Actions[16]), 'name' (String[16])
        :type config: list
        """
        self._gateway_api.set_group_action_configurations(config)
        return {}

    @openmotics_api(auth=True, check=types(id=int, fields='json'))
    def get_scheduled_action_configuration(self, id, fields=None):
        """
        Get a specific scheduled_action_configuration defined by its id.

        :param id: The id of the scheduled_action_configuration
        :type id: int
        :param fields: The field of the scheduled_action_configuration to get. (None gets all fields)
        :type fields: list
        :returns: 'config': scheduled_action_configuration dict: contains 'id' (Id), 'action' (Actions[1]), 'day' (Byte), 'hour' (Byte), 'minute' (Byte)
        :rtype: dict
        """
        return {'config': self._gateway_api.get_scheduled_action_configuration(id, fields)}

    @openmotics_api(auth=True, check=types(fields='json'))
    def get_scheduled_action_configurations(self, fields=None):
        """
        Get all scheduled_action_configurations.

        :param fields: The field of the scheduled_action_configuration to get. (None gets all fields)
        :type fields: list
        :returns: 'config': list of scheduled_action_configuration dict: contains 'id' (Id), 'action' (Actions[1]), 'day' (Byte), 'hour' (Byte), 'minute' (Byte)
        :rtype: dict
        """
        return {'config': self._gateway_api.get_scheduled_action_configurations(fields)}

    @openmotics_api(auth=True, check=types(config='json'))
    def set_scheduled_action_configuration(self, config):
        """
        Set one scheduled_action_configuration.

        :param config: The scheduled_action_configuration to set: scheduled_action_configuration dict: contains 'id' (Id), 'action' (Actions[1]), 'day' (Byte), 'hour' (Byte), 'minute' (Byte)
        :type config: dict
        """
        self._gateway_api.set_scheduled_action_configuration(config)
        return {}

    @openmotics_api(auth=True, check=types(config='json'))
    def set_scheduled_action_configurations(self, config):
        """
        Set multiple scheduled_action_configurations.

        :param config: The list of scheduled_action_configurations to set: list of scheduled_action_configuration dict: contains 'id' (Id), 'action' (Actions[1]), 'day' (Byte), 'hour' (Byte), 'minute' (Byte)
        :type config: list
        """
        self._gateway_api.set_scheduled_action_configurations(config)
        return {}

    @openmotics_api(auth=True, check=types(id=int, fields='json'))
    def get_pulse_counter_configuration(self, id, fields=None):
        """
        Get a specific pulse_counter_configuration defined by its id.

        :param id: The id of the pulse_counter_configuration
        :type id: int
        :param fields: The field of the pulse_counter_configuration to get. (None gets all fields)
        :type fields: list
        :returns: 'config': pulse_counter_configuration dict: contains 'id' (Id), 'input' (Byte), 'name' (String[16]), 'room' (Byte)
        :rtype: dict
        """
        return {'config': self._gateway_api.get_pulse_counter_configuration(id, fields)}

    @openmotics_api(auth=True, check=types(fields='json'))
    def get_pulse_counter_configurations(self, fields=None):
        """
        Get all pulse_counter_configurations.

        :param fields: The field of the pulse_counter_configuration to get. (None gets all fields)
        :type fields: list
        :returns: 'config': list of pulse_counter_configuration dict: contains 'id' (Id), 'input' (Byte), 'name' (String[16]), 'room' (Byte)
        :rtype: dict
        """
        return {'config': self._gateway_api.get_pulse_counter_configurations(fields)}

    @openmotics_api(auth=True, check=types(config='json'))
    def set_pulse_counter_configuration(self, config):
        """
        Set one pulse_counter_configuration.

        :param config: The pulse_counter_configuration to set: pulse_counter_configuration dict: contains 'id' (Id), 'input' (Byte), 'name' (String[16]), 'room' (Byte)
        :type config: dict
        """
        self._gateway_api.set_pulse_counter_configuration(config)
        return {}

    @openmotics_api(auth=True, check=types(config='json'))
    def set_pulse_counter_configurations(self, config):
        """
        Set multiple pulse_counter_configurations.

        :param config: The list of pulse_counter_configurations to set: list of pulse_counter_configuration dict: contains 'id' (Id), 'input' (Byte), 'name' (String[16]), 'room' (Byte)
        :type config: list
        """
        self._gateway_api.set_pulse_counter_configurations(config)
        return {}

    @openmotics_api(auth=True, check=types(fields='json'))
    def get_startup_action_configuration(self, fields=None):
        """
        Get the startup_action_configuration.

        :param fields: The field of the startup_action_configuration to get. (None gets all fields)
        :type fields: list
        :returns: 'config': startup_action_configuration dict: contains 'actions' (Actions[100])
        :rtype: dict
        """
        return {'config': self._gateway_api.get_startup_action_configuration(fields)}

    @openmotics_api(auth=True, check=types(config='json'))
    def set_startup_action_configuration(self, config):
        """
        Set the startup_action_configuration.

        :param config: The startup_action_configuration to set: startup_action_configuration dict: contains 'actions' (Actions[100])
        :type config: dict
        """
        self._gateway_api.set_startup_action_configuration(config)
        return {}

    @openmotics_api(auth=True, check=types(fields='json'))
    def get_dimmer_configuration(self, fields=None):
        """
        Get the dimmer_configuration.

        :param fields: The field of the dimmer_configuration to get. (None gets all fields)
        :type fields: list
        :returns: 'config': dimmer_configuration dict: contains 'dim_memory' (Byte), 'dim_step' (Byte), 'dim_wait_cycle' (Byte), 'min_dim_level' (Byte)
        :rtype: dict
        """
        return {'config': self._gateway_api.get_dimmer_configuration(fields)}

    @openmotics_api(auth=True, check=types(config='json'))
    def set_dimmer_configuration(self, config):
        """
        Set the dimmer_configuration.

        :param config: The dimmer_configuration to set: dimmer_configuration dict: contains 'dim_memory' (Byte), 'dim_step' (Byte), 'dim_wait_cycle' (Byte), 'min_dim_level' (Byte)
        :type config: dict
        """
        self._gateway_api.set_dimmer_configuration(config)
        return {}

    @openmotics_api(auth=True, check=types(fields='json'))
    def get_global_thermostat_configuration(self, fields=None):
        """
        Get the global_thermostat_configuration.

        :param fields: The field of the global_thermostat_configuration to get. (None gets all fields)
        :type fields: list
        :returns: 'config': global_thermostat_configuration dict: contains 'outside_sensor' (Byte), 'pump_delay' (Byte), 'switch_to_cooling_output_0' (Byte), 'switch_to_cooling_output_1' (Byte), 'switch_to_cooling_output_2' (Byte), 'switch_to_cooling_output_3' (Byte), 'switch_to_cooling_value_0' (Byte), 'switch_to_cooling_value_1' (Byte), 'switch_to_cooling_value_2' (Byte), 'switch_to_cooling_value_3' (Byte), 'switch_to_heating_output_0' (Byte), 'switch_to_heating_output_1' (Byte), 'switch_to_heating_output_2' (Byte), 'switch_to_heating_output_3' (Byte), 'switch_to_heating_value_0' (Byte), 'switch_to_heating_value_1' (Byte), 'switch_to_heating_value_2' (Byte), 'switch_to_heating_value_3' (Byte), 'threshold_temp' (Temp)
        :rtype: str
        """
        return {'config': self._gateway_api.get_global_thermostat_configuration(fields)}

    @openmotics_api(auth=True, check=types(config='json'))
    def set_global_thermostat_configuration(self, config):
        """
        Set the global_thermostat_configuration.

        :param config: The global_thermostat_configuration to set: global_thermostat_configuration dict: contains 'outside_sensor' (Byte), 'pump_delay' (Byte), 'switch_to_cooling_output_0' (Byte), 'switch_to_cooling_output_1' (Byte), 'switch_to_cooling_output_2' (Byte), 'switch_to_cooling_output_3' (Byte), 'switch_to_cooling_value_0' (Byte), 'switch_to_cooling_value_1' (Byte), 'switch_to_cooling_value_2' (Byte), 'switch_to_cooling_value_3' (Byte), 'switch_to_heating_output_0' (Byte), 'switch_to_heating_output_1' (Byte), 'switch_to_heating_output_2' (Byte), 'switch_to_heating_output_3' (Byte), 'switch_to_heating_value_0' (Byte), 'switch_to_heating_value_1' (Byte), 'switch_to_heating_value_2' (Byte), 'switch_to_heating_value_3' (Byte), 'threshold_temp' (Temp)
        :type config: dict
        """
        self._gateway_api.set_global_thermostat_configuration(config)
        return {}

    @openmotics_api(auth=True, check=types(id=int, fields='json'))
    def get_can_led_configuration(self, id, fields=None):
        """
        Get a specific can_led_configuration defined by its id.

        :param id: The id of the can_led_configuration
        :type id: int
        :param fields: The field of the can_led_configuration to get. (None gets all fields)
        :type fields: list
        :returns: 'config': can_led_configuration dict: contains 'id' (Id), 'can_led_1_function' (Enum), 'can_led_1_id' (Byte), 'can_led_2_function' (Enum), 'can_led_2_id' (Byte), 'can_led_3_function' (Enum), 'can_led_3_id' (Byte), 'can_led_4_function' (Enum), 'can_led_4_id' (Byte), 'room' (Byte)
        :rtype: dict
        """
        return {'config': self._gateway_api.get_can_led_configuration(id, fields)}

    @openmotics_api(auth=True, check=types(fields='json'))
    def get_can_led_configurations(self, fields=None):
        """
        Get all can_led_configurations.

        :param fields: The field of the can_led_configuration to get. (None gets all fields)
        :type fields: list
        :returns: 'config': list of can_led_configuration dict: contains 'id' (Id), 'can_led_1_function' (Enum), 'can_led_1_id' (Byte), 'can_led_2_function' (Enum), 'can_led_2_id' (Byte), 'can_led_3_function' (Enum), 'can_led_3_id' (Byte), 'can_led_4_function' (Enum), 'can_led_4_id' (Byte), 'room' (Byte)
        :rtype: dict
        """
        return {'config': self._gateway_api.get_can_led_configurations(fields)}

    @openmotics_api(auth=True, check=types(config='json'))
    def set_can_led_configuration(self, config):
        """
        Set one can_led_configuration.

        :param config: The can_led_configuration to set: can_led_configuration dict: contains 'id' (Id), 'can_led_1_function' (Enum), 'can_led_1_id' (Byte), 'can_led_2_function' (Enum), 'can_led_2_id' (Byte), 'can_led_3_function' (Enum), 'can_led_3_id' (Byte), 'can_led_4_function' (Enum), 'can_led_4_id' (Byte), 'room' (Byte)
        :type config: dict
        """
        self._gateway_api.set_can_led_configuration(config)
        return {}

    @openmotics_api(auth=True, check=types(config='json'))
    def set_can_led_configurations(self, config):
        """
        Set multiple can_led_configurations.

        :param config: The list of can_led_configurations to set: list of can_led_configuration dict: contains 'id' (Id), 'can_led_1_function' (Enum), 'can_led_1_id' (Byte), 'can_led_2_function' (Enum), 'can_led_2_id' (Byte), 'can_led_3_function' (Enum), 'can_led_3_id' (Byte), 'can_led_4_function' (Enum), 'can_led_4_id' (Byte), 'room' (Byte)
        :type config: list
        """
        self._gateway_api.set_can_led_configurations(config)
        return {}

    @openmotics_api(auth=True, check=types(id=int, fields='json'))
    def get_room_configuration(self, id, fields=None):
        """
        Get a specific room_configuration defined by its id.

        :param id: The id of the room_configuration
        :type id: int
        :param fields: The field of the room_configuration to get. (None gets all fields)
        :type fields: list
        :returns: 'config': room_configuration dict: contains 'id' (Id), 'floor' (Byte), 'name' (String)
        :rtype: dict
        """
        return {'config': self._gateway_api.get_room_configuration(id, fields)}

    @openmotics_api(auth=True, check=types(fields='json'))
    def get_room_configurations(self, fields=None):
        """
        Get all room_configurations.

        :param fields: The field of the room_configuration to get. (None gets all fields)
        :type fields: list
        :returns: 'config': list of room_configuration dict: contains 'id' (Id), 'floor' (Byte), 'name' (String)
        :rtype: dict
        """
        return {'config': self._gateway_api.get_room_configurations(fields)}

    @openmotics_api(auth=True, check=types(config='json'))
    def set_room_configuration(self, config):
        """
        Set one room_configuration.

        :param config: The room_configuration to set: room_configuration dict: contains 'id' (Id), 'floor' (Byte), 'name' (String)
        :type config: dict
        """
        self._gateway_api.set_room_configuration(config)
        return {}

    @openmotics_api(auth=True, check=types(config='json'))
    def set_room_configurations(self, config):
        """
        Set multiple room_configurations.

        :param config: The list of room_configurations to set: list of room_configuration dict: contains 'id' (Id), 'floor' (Byte), 'name' (String)
        :type config: list
        """
        self._gateway_api.set_room_configurations(config)
        return {}

    @openmotics_api(auth=True)
    def get_reset_dirty_flag(self):
        """
        Gets the dirty flags, and immediately clears them
        """
        power_dirty = self._power_dirty
        self._power_dirty = False
        return {'eeprom': self._gateway_api.get_reset_eeprom_dirty_flag(),
                'power': power_dirty}

    @openmotics_api(auth=True)
    def get_power_modules(self):
        """
        Get information on the power modules. The times format is a comma seperated list of
        HH:MM formatted times times (index 0 = start Monday, index 1 = stop Monday,
        index 2 = start Tuesday, ...).

        :returns: 'modules': list of dictionaries with the following keys: 'id', 'name', \
            'address', 'input0', 'input1', 'input2', 'input3', 'input4', 'input5', 'input6', \
            'input7', 'sensor0', 'sensor1', 'sensor2', 'sensor3', 'sensor4', 'sensor5', 'sensor6', \
            'sensor7', 'times0', 'times1', 'times2', 'times3', 'times4', 'times5', 'times6', 'times7'.
        :rtype: dict
        """
        return {'modules': self._gateway_api.get_power_modules()}

    @openmotics_api(auth=True)
    def set_power_modules(self, modules):
        """
        Set information for the power modules.

        :param modules: json encoded list of dicts with keys: 'id', 'name', 'input0', 'input1', \
            'input2', 'input3', 'input4', 'input5', 'input6', 'input7', 'sensor0', 'sensor1', \
            'sensor2', 'sensor3', 'sensor4', 'sensor5', 'sensor6', 'sensor7', 'times0', 'times1', \
            'times2', 'times3', 'times4', 'times5', 'times6', 'times7'.
        :type modules: str
        """
        return self._gateway_api.set_power_modules(json.loads(modules))

    @openmotics_api(auth=True)
    def get_realtime_power(self):
        """
        Get the realtime power measurements.

        :returns: module id as the keys: [voltage, frequency, current, power].
        :rtype: dict
        """
        return self._gateway_api.get_realtime_power()

    @openmotics_api(auth=True)
    def get_total_energy(self):
        """
        Get the total energy (Wh) consumed by the power modules.

        :returns: modules id as key: [day, night].
        :rtype: dict
        """
        return self._gateway_api.get_total_energy()

    @openmotics_api(auth=True)
    def start_power_address_mode(self):
        """
        Start the address mode on the power modules.
        """
        return self._gateway_api.start_power_address_mode()

    @openmotics_api(auth=True)
    def stop_power_address_mode(self):
        """
        Stop the address mode on the power modules.
        """
        self._power_dirty = True
        return self._gateway_api.stop_power_address_mode()

    @openmotics_api(auth=True)
    def in_power_address_mode(self):
        """
        Check if the power modules are in address mode.

        :returns: 'address_mode': Boolean
        :rtype: dict
        """
        return self._gateway_api.in_power_address_mode()

    @openmotics_api(auth=True, check=types(module_id=int, voltage=float))
    def set_power_voltage(self, module_id, voltage):
        """
        Set the voltage for a given module.

        :param module_id: The id of the power module.
        :type module_id: int
        :param voltage: The voltage to set for the power module.
        :type voltage: float
        """
        return self._gateway_api.set_power_voltage(module_id, voltage)

    @openmotics_api(auth=True, check=types(amount=int))
    def set_pulse_counter_amount(self, amount):
        """
        Set the number of pulse counters. The minimum is 24, these are the pulse counters
        that can be linked to an input. An amount greater than 24 will result in virtual
        pulse counter that can be set through the API.

        :param amount: The number of pulse counters.
        :type amount: int
        :returns: 'amount': number of pulse counters.
        :rtype: dict
        """
        return {'amount': self._gateway_api.set_pulse_counter_amount(amount)}

    @openmotics_api(auth=True)
    def get_pulse_counter_status(self):
        """
        Get the pulse counter values.

        :returns: 'counters': array with the pulse counter values.
        :rtype: dict
        """
        return {'counters': self._gateway_api.get_pulse_counter_status()}

    @openmotics_api(auth=True, check=types(pulse_counter_id=int, value=int))
    def set_pulse_counter_status(self, pulse_counter_id, value):
        """
        Sets a pulse counter to a value. This can only be done for virtual pulse counters,
        with a pulse_counter_id >= 24.

        :param pulse_counter_id: The id of the pulse counter.
        :type pulse_counter_id: int
        :param value: The new value for the pulse counter.
        :type value: int
        :returns: 'value': the updated value of the pulse counter.
        :rtype: dict
        """
        return {'value': self._gateway_api.set_pulse_counter_status(pulse_counter_id, value)}

    @openmotics_api(auth=True, check=types(module_id=int, input_id=int))
    def get_energy_time(self, module_id, input_id=None):
        """
        Gets 1 period of given module and optional input (no input means all).

        :param module_id: The id of the power module.
        :type module_id: int
        :param input_id: The id of the input on the given power module
        :type input_id: int or None
        :returns: A dict with the input_id(s) as key, and as value another dict with
                  (up to 80) voltage and current samples.
        :rtype: dict
        """
        return self._gateway_api.get_energy_time(module_id, input_id)

    @openmotics_api(auth=True, check=types(module_id=int, input_id=int))
    def get_energy_frequency(self, module_id, input_id=None):
        """
        Gets the frequency components for a given module and optional input (no input means all)

        :param module_id: The id of the power module
        :type module_id: int
        :param input_id: The id of the input on the given power module
        :type input_id: int | None
        :returns: A dict with the input_id(s) as key, and as value another dict with for
                  voltage and current the 20 frequency components
        :rtype: dict
        """
        return self._gateway_api.get_energy_frequency(module_id, input_id)

    @openmotics_api(auth=True, check=types(address=int), plugin_exposed=False)
    def do_raw_energy_command(self, address, mode, command, data):
        """
        Perform a raw energy module command, for debugging purposes.

        :param address: The address of the energy module
        :type address: int
        :param mode: 1 char: S or G
        :type mode: str
        :param command: 3 char power command
        :type command: str
        :param data: comma seperated list of Bytes
        :type data: str
        :returns: dict with 'data': comma separated list of Bytes
        :rtype: dict
        """
        if mode not in ['S', 'G']:
            raise ValueError("mode not in [S, G]: %s" % mode)

        if len(command) != 3:
            raise ValueError('Command should be 3 chars, got "%s"' % command)

        if data is not None and len(data) > 0:
            bdata = [int(c) for c in data.split(",")]
        else:
            bdata = []

        ret = self._gateway_api.do_raw_energy_command(address, mode, command, bdata)
        return {'data': ",".join([str(d) for d in ret])}

    @openmotics_api(auth=True)
    def get_version(self):
        """
        Get the version of the openmotics software.

        :returns: 'version': String (a.b.c).
        :rtype: dict
        """
        config = ConfigParser.ConfigParser()
        config.read(constants.get_config_file())
        return {'version': str(config.get('OpenMotics', 'version')),
<<<<<<< HEAD
                'gateway': '2.6.0'}
=======
                'gateway': '2.5.5'}
>>>>>>> 77811e1d

    @openmotics_api(auth=True, plugin_exposed=False)
    def update(self, version, md5, update_data):
        """
        Perform an update.

        :param version: the new version number.
        :type version: str
        :param md5: the md5 sum of update_data.
        :type md5: str
        :param update_data: a tgz file containing the update script (update.sh) and data.
        :type update_data: multipart/form-data encoded byte string.
        """
        update_data = update_data.file.read()

        if not os.path.exists(constants.get_update_dir()):
            os.mkdir(constants.get_update_dir())

        update_file = open(constants.get_update_file(), "wb")
        update_file.write(update_data)
        update_file.close()

        output_file = open(constants.get_update_output_file(), "w")
        output_file.write('\n')
        output_file.close()

        subprocess.Popen(constants.get_update_cmd(version, md5), close_fds=True)

        return {}

    @openmotics_api(auth=True)
    def get_update_output(self):
        """
        Get the output of the last update.

        :returns: 'output': String with the output from the update script.
        :rtype: dict
        """
        output_file = open(constants.get_update_output_file(), "r")
        output = output_file.read()
        output_file.close()

        return {'output': output}

    @openmotics_api(auth=True)
    def set_timezone(self, timezone):
        """
        Set the timezone for the gateway.

        :param timezone: in format 'Continent/City'.
        :type timezone: str
        """
        self._gateway_api.set_timezone(timezone)
        self._gateway_api.sync_master_time(True)
        return {}

    @openmotics_api(auth=True)
    def get_timezone(self):
        """
        Get the timezone for the gateway.

        :returns: 'timezone': the timezone in 'Continent/City' format (String).
        :rtype: dict
        """
        return {'timezone': self._gateway_api.get_timezone()}

    @openmotics_api(auth=True, check=types(headers='json', auth='json', timeout=int), plugin_exposed=False)
    def do_url_action(self, url, method='GET', headers=None, data=None, auth=None, timeout=10):
        """
        Execute an url action.

        :param url: The url to fetch.
        :type url: str
        :param method: (optional) The http method (defaults to GET).
        :type method: str | None
        :param headers: (optional) The http headers to send (format: json encoded dict)
        :type headers: str | None
        :param data: (optional) Bytes to send in the body of the request.
        :type data: str | None
        :param auth: (optional) Json encoded tuple (username, password).
        :type auth: str | None
        :param timeout: (optional) Timeout in seconds for the http request (default = 10 sec).
        :type timeout: int | None
        :returns: 'headers': response headers, 'data': response body.
        :rtype: dict
        """
        response = requests.request(method, url,
                                    headers=headers,
                                    data=data,
                                    auth=auth,
                                    timeout=timeout)

        if response.status_code != requests.codes.ok:
            raise RuntimeError("Got bad resonse code: %d" % response.status_code)
        return {'headers': response.headers._store,
                'data': response.text}

    @openmotics_api(auth=True, check=types(timestamp=int, action='json'), deprecated='add_schedule')
    def schedule_action(self, timestamp, action):
        self.add_schedule(name=action['description'],
                          start=timestamp,
                          schedule_type='LOCAL_API',
                          arguments={'name': action['action'],
                                     'parameters': action['params']})
        return {}

    @openmotics_api(auth=True, check=types(name=str, start=int, schedule_type=str, arguments='json', repeat='json', duration=int, end=int))
    def add_schedule(self, name, start, schedule_type, arguments=None, repeat=None, duration=None, end=None):
        self._scheduling_controller.add_schedule(name, start, schedule_type, arguments, repeat, duration, end)
        return {}

    @openmotics_api(auth=True, deprecated='list_schedules')
    def list_scheduled_actions(self):
        return {'actions': [{'timestamp': schedule.start,
                             'from_now': schedule.start - time.time(),
                             'id': schedule.id,
                             'description': schedule.name,
                             'action': json.dumps({'action': schedule.arguments['name'],
                                                   'params': schedule.arguments['parameters']})}
                            for schedule in self._scheduling_controller.schedules
                            if schedule.schedule_type == 'LOCAL_API']}

    @openmotics_api(auth=True)
    def list_schedules(self):
        return {'schedules': [schedule.serialize() for schedule in self._scheduling_controller.schedules]}

    @openmotics_api(auth=True, check=types(id=int), deprecated='remove_schedule')
    def remove_scheduled_action(self, id):
        self._scheduling_controller.remove_schedule(id)
        return {}

    @openmotics_api(auth=True, check=types(schedule_id=int))
    def remove_schedule(self, schedule_id):
        self._scheduling_controller.remove_schedule(schedule_id)
        return {}

    @openmotics_api(auth=True)
    def get_plugins(self):
        """
        Get the installed plugins.

        :returns: 'plugins': dict with name, version and interfaces where name and version \
            are strings and interfaces is a list of tuples (interface, version) which are both strings.
        :rtype: dict
        """
        plugins = self._plugin_controller.get_plugins()
        ret = [{'name': p.name, 'version': p.version, 'interfaces': p.interfaces}
               for p in plugins]
        return {'plugins': ret}

    @openmotics_api(auth=True, plugin_exposed=False)
    def get_plugin_logs(self):
        """
        Get the logs for all plugins.

        :returns: 'logs': dict with the names of the plugins as keys and the logs (String) as \
            value.
        :rtype: dict
        """
        return {'logs': self._plugin_controller.get_logs()}

    @openmotics_api(auth=True, plugin_exposed=False)
    def install_plugin(self, md5, package_data):
        """
        Install a new plugin. The package_data should include a __init__.py file and
        will be installed in /opt/openmotics/python/plugins/<name>.

        :param md5: md5 sum of the package_data.
        :type md5: String
        :param package_data: a tgz file containing the content of the plugin package.
        :type package_data: multipart/form-data encoded byte string.
        """
        return self._plugin_controller.install_plugin(md5, package_data.file.read())

    @openmotics_api(auth=True, plugin_exposed=False)
    def remove_plugin(self, name):
        """
        Remove a plugin. This removes the package data and configuration data of the plugin.

        :param name: Name of the plugin to remove.
        :type name: str
        """
        return self._plugin_controller.remove_plugin(name)

    @openmotics_api(auth=True, check=types(settings='json'), plugin_exposed=False)
    def get_settings(self, settings):
        """
        Gets a given setting
        """
        values = {}
        for setting in settings:
            value = self._config_controller.get_setting(setting)
            if value is not None:
                values[setting] = value
        return {'values': values}

    @openmotics_api(auth=True, check=types(value='json'), plugin_exposed=False)
    def set_setting(self, setting, value):
        """
        Configures a setting
        """
        if setting not in ['cloud_enabled', 'cloud_metrics_enabled|energy', 'cloud_metrics_enabled|counter']:
            raise RuntimeError('Setting {0} cannot be set'.format(setting))
        self._config_controller.set_setting(setting, value)
        return {}

    @openmotics_api(auth=True)
    def self_test(self):
        """
        Perform a Gateway self-test.
        """
        if not self._authorized_check():
            raise cherrypy.HTTPError(401, "unauthorized")
        subprocess.Popen(constants.get_self_test_cmd(), close_fds=True)
        return {}

    @openmotics_api(auth=True)
    def get_metric_definitions(self, source=None, metric_type=None):
        sources = self._metrics_controller.get_filter('source', source)
        metric_types = self._metrics_controller.get_filter('metric_type', metric_type)
        definitions = {}
        for _source, _metric_types in self._metrics_controller.definitions.iteritems():
            if _source in sources:
                definitions[_source] = {}
                for _metric_type, definition in _metric_types.iteritems():
                    if _metric_type in metric_types:
                        definitions[_source][_metric_type] = definition
        return {'definitions': definitions}

    @openmotics_api(auth=True, plugin_exposed=False)
    def cleanup_eeprom(self):
        self._gateway_api.cleanup_eeprom()
        return {}

    @openmotics_api(auth=True, plugin_exposed=False)
    def factory_reset(self):
        self._gateway_api.factory_reset()
        return {}

    @cherrypy.expose
    @cherrypy.tools.authenticated(pass_token=True)
    def ws_metrics(self, token, client_id, source=None, metric_type=None, interval=None):
        cherrypy.request.ws_handler.metadata = {'token': token,
                                                'client_id': client_id,
                                                'source': source,
                                                'metric_type': metric_type,
                                                'interval': None if interval is None else int(interval),
                                                'interface': self}


class WebService(object):
    """ The web service serves the gateway api over http. """

    name = 'web'

    def __init__(self, webinterface, config_controller):
        self._webinterface = webinterface
        self._config_controller = config_controller
        self._https_server = None
        self._http_server = None

    def run(self):
        """ Run the web service: start cherrypy. """
        try:
            OMPlugin(cherrypy.engine).subscribe()
            cherrypy.tools.websocket = WebSocketTool()

            config = {'/terms': {'tools.staticdir.on': True,
                                 'tools.staticdir.dir': '/opt/openmotics/python/terms'},
                      '/static': {'tools.staticdir.on': True,
                                  'tools.staticdir.dir': '/opt/openmotics/static'},
                      '/ws_metrics': {'tools.websocket.on': True,
                                      'tools.websocket.handler_cls': MetricsSocket},
                      '/': {'tools.timestamp_filter.on': True,
                            'tools.cors.on': self._config_controller.get_setting('cors_enabled', False),
                            'tools.sessions.on': False}}

            cherrypy.tree.mount(self._webinterface,
                                config=config)

            cherrypy.config.update({'engine.autoreload.on': False})
            cherrypy.server.unsubscribe()

            self._https_server = cherrypy._cpserver.Server()
            self._https_server.socket_port = 443
            self._https_server._socket_host = '0.0.0.0'
            self._https_server.socket_timeout = 60
            self._https_server.ssl_module = 'pyopenssl'
            self._https_server.ssl_certificate = constants.get_ssl_certificate_file()
            self._https_server.ssl_private_key = constants.get_ssl_private_key_file()
            self._https_server.subscribe()

            self._http_server = cherrypy._cpserver.Server()
            self._http_server.socket_port = 80
            self._http_server._socket_host = '127.0.0.1'
            self._http_server.socket_timeout = 60
            self._http_server.subscribe()

            cherrypy.engine.autoreload_on = False

            cherrypy.engine.start()
            cherrypy.engine.block()
        except Exception:
            LOGGER.exception("Could not start webservice. Dying...")
            sys.exit(1)

    def start(self):
        """ Start the web service in a new thread. """
        thread = threading.Thread(target=self.run)
        thread.setName("Web service thread")
        thread.daemon = True
        thread.start()

    def stop(self):
        """ Stop the web service. """
        cherrypy.engine.exit()  # Shutdown the cherrypy server: no new requests
        if self._https_server is not None:
            self._https_server.stop()
        if self._http_server is not None:
            self._http_server.stop()<|MERGE_RESOLUTION|>--- conflicted
+++ resolved
@@ -1994,11 +1994,7 @@
         config = ConfigParser.ConfigParser()
         config.read(constants.get_config_file())
         return {'version': str(config.get('OpenMotics', 'version')),
-<<<<<<< HEAD
                 'gateway': '2.6.0'}
-=======
-                'gateway': '2.5.5'}
->>>>>>> 77811e1d
 
     @openmotics_api(auth=True, plugin_exposed=False)
     def update(self, version, md5, update_data):
