# Copyright (C) 2016 OpenMotics BVBA
#
# This program is free software: you can redistribute it and/or modify
# it under the terms of the GNU Affero General Public License as
# published by the Free Software Foundation, either version 3 of the
# License, or (at your option) any later version.
#
# This program is distributed in the hope that it will be useful,
# but WITHOUT ANY WARRANTY; without even the implied warranty of
# MERCHANTABILITY or FITNESS FOR A PARTICULAR PURPOSE.  See the
# GNU Affero General Public License for more details.
#
# You should have received a copy of the GNU Affero General Public License
# along with this program.  If not, see <http://www.gnu.org/licenses/>.
"""
The GatewayApi defines high level functions, these are used by the interface
and call the master_api to complete the actions.
"""

import os
import time
import threading
import time as pytime
import datetime
import math
import sqlite3
import constants
import logging
import glob
import shutil
import subprocess
import tempfile
import ConfigParser

from bus.om_bus_events import OMBusEvents

try:
    import json
except ImportError:
    import simplejson as json
from subprocess import check_output
from threading import Timer, Thread
from serial_utils import CommunicationTimedOutException
from gateway.observer import Observer
import master.master_api as master_api
from master.master_communicator import BackgroundConsumer
from master.eeprom_controller import EepromAddress
from master.eeprom_models import OutputConfiguration, InputConfiguration, ThermostatConfiguration, \
    SensorConfiguration, PumpGroupConfiguration, GroupActionConfiguration, \
    ScheduledActionConfiguration, StartupActionConfiguration, \
    ShutterConfiguration, ShutterGroupConfiguration, DimmerConfiguration, \
    GlobalThermostatConfiguration, CoolingConfiguration, CoolingPumpGroupConfiguration, \
    GlobalRTD10Configuration, RTD10HeatingConfiguration, RTD10CoolingConfiguration, \
    CanLedConfiguration, RoomConfiguration
import power.power_api as power_api

LOGGER = logging.getLogger('openmotics')


def convert_nan(number):
    """ Convert nan to 0. """
    if math.isnan(number):
        LOGGER.warning('Got an unexpected NaN')
    return 0.0 if math.isnan(number) else number


def check_basic_action(ret_dict):
    """ Checks if the response is 'OK', throws a ValueError otherwise. """
    if ret_dict['resp'] != 'OK':
        raise ValueError('Basic action did not return OK.')


class GatewayApi(object):
    """ The GatewayApi combines master_api functions into high level functions. """

<<<<<<< HEAD
    def __init__(self, master_communicator, power_communicator, power_controller, eeprom_controller, pulse_controller, message_client, observer, config_controller):
=======
    def __init__(self, master_communicator, power_communicator, power_controller, eeprom_controller, pulse_controller, dbus_service, observer, config_controller, shutter_controller):
>>>>>>> 6154959c
        """
        :param master_communicator: Master communicator
        :type master_communicator: master.master_communicator.MasterCommunicator
        :param power_communicator: Power communicator
        :type power_communicator: power.power_communicator.PowerCommunicator
        :param power_controller: Power controller
        :type power_controller: power.power_controller.PowerController
        :param eeprom_controller: EEPROM controller
        :type eeprom_controller: master.eeprom_controller.EepromController
        :param pulse_controller: Pulse controller
        :type pulse_controller: gateway.pulses.PulseCounterController
        :param message_client: Om Message Client
        :type message_client: bus.om_bus_client.MessageClient
        :param observer: Observer
        :type observer: gateway.observer.Observer
        :param config_controller: Configuration controller
        :type config_controller: gateway.config.ConfigurationController
        :param shutter_controller: Shutter Controller
        :type shutter_controller: gateway.shutters.ShutterController
        """
        self.__master_communicator = master_communicator
        self.__config_controller = config_controller
        self.__eeprom_controller = eeprom_controller
        self.__power_communicator = power_communicator
        self.__power_controller = power_controller
        self.__pulse_controller = pulse_controller
        self.__plugin_controller = None
        self.__message_client = message_client
        self.__observer = observer
        self.__shutter_controller = shutter_controller

        self.__last_maintenance_send_time = 0
        self.__maintenance_timeout_timer = None

        self.__discover_mode_timer = None

        self.__module_log = []

        self.__previous_on_outputs = set()

        self.__master_communicator.register_consumer(
            BackgroundConsumer(master_api.module_initialize(), 0, self.__update_modules)
        )
        self.__master_communicator.register_consumer(
            BackgroundConsumer(master_api.event_triggered(), 0, self.__event_triggered, True)
        )

        self.__master_checker_thread = Thread(target=self.__master_checker)
        self.__master_checker_thread.daemon = True

    def start(self):
        self.__master_checker_thread.start()

    def set_plugin_controller(self, plugin_controller):
        """
        Set the plugin controller.
        :param plugin_controller: Plugin controller
        :type plugin_controller: plugins.base.PluginController
        """
        self.__plugin_controller = plugin_controller

    def master_online_event(self, online):
        if online:
            self.__shutter_controller.update_config(self.get_shutter_configurations())

    def __master_checker(self):
        """
        Validates certain master settings such as time and whether e.g. events are enabled. It will try to correct all
        unexpected values
        """
        last_communication_check = 0
        last_master_time_check = 0
        last_master_settings_check = 0
        while True:
            try:
                now = time.time()
                if last_communication_check < now - 60:
                    self.__check_master_communications()
                    last_communication_check = now
                if last_master_time_check < now - 300:
                    self.__validate_master_time()
                    last_master_time_check = now
                if last_master_settings_check < now - 900:
                    self.__check_master_settings()
                    last_master_settings_check = now
                time.sleep(5)
            except CommunicationTimedOutException:
                LOGGER.error('Got communication timeout while checking the master.')
                time.sleep(60)
            except Exception as ex:
                LOGGER.exception('Got unexpected exception while checking the master: {0}'.format(ex))
                time.sleep(60)

    def __check_master_communications(self):
        communication_recovery = self.__config_controller.get_setting('communication_recovery', {})
        calls_timedout = self.__master_communicator.get_communication_statistics()['calls_timedout']
        calls_succeeded = self.__master_communicator.get_communication_statistics()['calls_succeeded']
        all_calls = sorted(calls_timedout + calls_succeeded)

        if len(calls_timedout) == 0:
            # If there are no timeouts at all
            if len(calls_succeeded) > 30:
                self.__config_controller.remove_setting('communication_recovery')
            return
        if len(all_calls) <= 10:
            # Not enough calls made to have a decent view on what's going on
            return
        if not any(t in calls_timedout for t in all_calls[-10:]):
            # The last X calls are successfull
            return
        calls_last_x_minutes = [t for t in all_calls if t > time.time() - 180]
        ratio = len([t for t in calls_last_x_minutes if t in calls_timedout]) / float(len(calls_last_x_minutes))
        if ratio < 0.25:
            # Less than 25% of the calls fail, let's assume everything is just "fine"
            LOGGER.warning('Noticed communication timeouts with the master, but there\'s only a failure ratio of {0:.2f}%.'.format(ratio * 100))
            return

        service_restart = None
        master_reset = None
        backoff = 300
        # There's no successful communication.
        if len(communication_recovery) == 0:
            service_restart = 'communication_errors'
        else:
            last_service_restart = communication_recovery.get('service_restart')
            if last_service_restart is None:
                service_restart = 'communication_errors'
            else:
                backoff = last_service_restart['backoff']
                if last_service_restart['time'] < time.time() - backoff:
                    service_restart = 'communication_errors'
                    backoff = min(1200, backoff * 2)
                else:
                    last_master_reset = communication_recovery.get('master_reset')
                    if last_master_reset is None or last_master_reset['time'] < last_service_restart['time']:
                        master_reset = 'communication_errors'

        if service_restart is not None or master_reset is not None:
            # Log debug information
            try:
                debug_buffer = self.__master_communicator.get_debug_buffer()
                debug_data = {'type': 'communication_recovery',
                              'data': {'buffer': debug_buffer,
                                       'calls': {'timedout': calls_timedout,
                                                 'succeeded': calls_succeeded},
                                       'action': 'service_restart' if service_restart is not None else 'master_reset'}}
                with open('/tmp/debug_{0}.json'.format(int(time.time())), 'w') as recovery_file:
                    json.dump(debug_data, fp=recovery_file, indent=4, sort_keys=True)
                check_output("ls -tp /tmp/ | grep 'debug_.*json' | tail -n +10 | while read file; do rm -r /tmp/$file; done", shell=True)
            except Exception as ex:
                LOGGER.error('Could not store debug file: {0}'.format(ex))

        if service_restart is not None:
            LOGGER.fatal('Major issues in communication with master. Restarting service...')
            communication_recovery['service_restart'] = {'reason': service_restart,
                                                         'time': time.time(),
                                                         'backoff': backoff}
            self.__config_controller.set_setting('communication_recovery', communication_recovery)
            time.sleep(15)  # Wait a tad for the I/O to complete (both for DB changes as log flushing)
            os._exit(1)
        if master_reset is not None:
            LOGGER.fatal('Major issues in communication with master. Resetting master & service')
            communication_recovery['master_reset'] = {'reason': master_reset,
                                                      'time': time.time()}
            self.__config_controller.set_setting('communication_recovery', communication_recovery)
            self.reset_master()
            time.sleep(5)  # Waiting for the master to come back online before restarting the service
            os._exit(1)  # TODO: This can be removed once the master communicator can recover "alignment issues"

    def __check_master_settings(self):
        """
        Checks master settings such as:
        * Enable async messages
        * Enable multi-tenancy
        * Enable 32 thermostats
        * Turn on all leds
        """
        eeprom_data = self.__master_communicator.do_command(master_api.eeprom_list(),
                                                            {'bank': 0})['data']
        write = False

        if eeprom_data[11] != chr(255):
            LOGGER.info('Disabling async RO messages.')
            self.__master_communicator.do_command(
                master_api.write_eeprom(),
                {'bank': 0, 'address': 11, 'data': chr(255)}
            )
            write = True

        if eeprom_data[18] != chr(0):
            LOGGER.info('Enabling async OL messages.')
            self.__master_communicator.do_command(
                master_api.write_eeprom(),
                {'bank': 0, 'address': 18, 'data': chr(0)}
            )
            write = True

        if eeprom_data[20] != chr(0):
            LOGGER.info('Enabling async IL messages.')
            self.__master_communicator.do_command(
                master_api.write_eeprom(),
                {'bank': 0, 'address': 20, 'data': chr(0)}
            )
            write = True

        if eeprom_data[28] != chr(0):
            LOGGER.info('Enabling async SO messages.')
            self.__master_communicator.do_command(
                master_api.write_eeprom(),
                {'bank': 0, 'address': 28, 'data': chr(0)}
            )
            write = True

        thermostat_mode = ord(eeprom_data[14])
        if thermostat_mode & 64 == 0:
            LOGGER.info('Enabling multi-tenant thermostats.')
            self.__master_communicator.do_command(
                master_api.write_eeprom(),
                {'bank': 0, 'address': 14, 'data': chr(thermostat_mode | 64)}
            )
            write = True

        if eeprom_data[59] != chr(32):
            LOGGER.info('Enabling 32 thermostats.')
            self.__master_communicator.do_command(
                master_api.write_eeprom(),
                {'bank': 0, 'address': 59, 'data': chr(32)}
            )
            write = True

        if eeprom_data[24] != chr(0):
            LOGGER.info('Disable auto-reset thermostat setpoint')
            self.__master_communicator.do_command(
                master_api.write_eeprom(),
                {'bank': 0, 'address': 24, 'data': chr(0)}
            )
            write = True

        if eeprom_data[13] != chr(0):
            LOGGER.info('Configure master startup mode to: API')
            self.__master_communicator.do_command(
                master_api.write_eeprom(),
                {'bank': 0, 'address': 13, 'data': chr(0)}
            )
            write = True

        if write:
            self.__master_communicator.do_command(master_api.activate_eeprom(), {'eep': 0})
        self.set_master_status_leds(True)

    def __validate_master_time(self):
        """
        Validates the master's time with the Gateway time
        """
        status = self.__master_communicator.do_command(master_api.status())
        master_time = datetime.datetime(1, 1, 1, status['hours'], status['minutes'], status['seconds'])

        now = datetime.datetime.now()
        expected_weekday = now.weekday() + 1
        expected_time = now.replace(year=1, month=1, day=1, microsecond=0)

        sync = False
        if abs((master_time - expected_time).total_seconds()) > 180:  # Allow 3 minutes difference
            sync = True
        if status['weekday'] != expected_weekday:
            sync = True

        if sync is True:
            LOGGER.info('Time - master: {0} ({1}) - gateway: {2} ({3})'.format(
                master_time, status['weekday'], expected_time, expected_weekday)
            )
            if expected_time.hour == 0 and expected_time.minute < 15:
                LOGGER.info('Skip setting time between 00:00 and 00:15')
            else:
                self.sync_master_time()

    def sync_master_time(self):
        """ Set the time on the master. """
        LOGGER.info('Setting the time on the master.')
        now = datetime.datetime.now()
        self.__master_communicator.do_command(
            master_api.set_time(),
            {'sec': now.second, 'min': now.minute, 'hours': now.hour,
             'weekday': now.isoweekday(), 'day': now.day, 'month': now.month,
             'year': now.year % 100}
        )

    def set_timezone(self, timezone):
        _ = self  # Not static for consistency
        timezone_file_path = '/usr/share/zoneinfo/' + timezone
        if not os.path.isfile(timezone_file_path):
            raise RuntimeError('Could not find timezone \'' + timezone + '\'')
        if os.path.exists(constants.get_timezone_file()):
            os.remove(constants.get_timezone_file())
        os.symlink(timezone_file_path, constants.get_timezone_file())

    def get_timezone(self):
        path = os.path.realpath(constants.get_timezone_file())
        if not path.startswith('/usr/share/zoneinfo/'):
            # Reset timezone to default setting
            self.set_timezone('UTC')
            return 'UTC'
        return path[20:]

    def __event_triggered(self, ev_output):
        """ Handle an event triggered by the master. """
        code = ev_output['code']

        if self.__plugin_controller is not None:
            self.__plugin_controller.process_event(code)

    # Maintenance functions

    def start_maintenance_mode(self, timeout=600):
        """ Start maintenance mode, if the time between send_maintenance_data calls exceeds the
        timeout, the maintenance mode will be closed automatically. """
        self.__eeprom_controller.invalidate_cache()  # Eeprom can be changed in maintenance mode.
        self.__master_communicator.start_maintenance_mode()

        def check_maintenance_timeout():
            """ Checks if the maintenance if the timeout is exceeded, and closes maintenance mode
            if required. """
            if self.__master_communicator.in_maintenance_mode():
                current_time = pytime.time()
                if self.__last_maintenance_send_time + timeout < current_time:
                    LOGGER.info('Stopping maintenance mode because of timeout.')
                    self.stop_maintenance_mode()
                else:
                    wait_time = self.__last_maintenance_send_time + timeout - current_time
                    self.__maintenance_timeout_timer = Timer(wait_time, check_maintenance_timeout)
                    self.__maintenance_timeout_timer.start()

        self.__maintenance_timeout_timer = Timer(timeout, check_maintenance_timeout)
        self.__maintenance_timeout_timer.start()

    def send_maintenance_data(self, data):
        """ Send data to the master in maintenance mode.

        :param data: data to send to the master
        :type data: string
        """
        self.__last_maintenance_send_time = pytime.time()
        self.__master_communicator.send_maintenance_data(data)

    def get_maintenance_data(self):
        """ Get data from the master in maintenance mode.

        :returns: string containing unprocessed output
        """
        return self.__master_communicator.get_maintenance_data()

    def stop_maintenance_mode(self):
        """ Stop maintenance mode. """
        self.__master_communicator.stop_maintenance_mode()

        if self.__maintenance_timeout_timer is not None:
            self.__maintenance_timeout_timer.cancel()
            self.__maintenance_timeout_timer = None
        self.__observer.invalidate_cache()
        self.__eeprom_controller.invalidate_cache()  # Eeprom can be changed in maintenance mode.
        self.__eeprom_controller.dirty = True
        self.__message_client.send_event(OMBusEvents.DIRTY_EEPROM, None)

    def get_status(self):
        """ Get the status of the Master.

        :returns: dict with 'time' (HH:MM), 'date' (DD:MM:YYYY), 'mode', 'version' (a.b.c)
                  and 'hw_version' (hardware version)
        """
        out_dict = self.__master_communicator.do_command(master_api.status())
        return {'time': '%02d:%02d' % (out_dict['hours'], out_dict['minutes']),
                'date': '%02d/%02d/%d' % (out_dict['day'], out_dict['month'], out_dict['year']),
                'mode': out_dict['mode'],
                'version': '%d.%d.%d' % (out_dict['f1'], out_dict['f2'], out_dict['f3']),
                'hw_version': out_dict['h']}

    def get_master_version(self):
        """ Returns the master firmware version as tuple """
        master_version = self.get_status()['version']
        return tuple([int(x) for x in master_version.split('.')])

    def get_main_version(self):
        """ Gets reported main version """
        _ = self
        config = ConfigParser.ConfigParser()
        config.read(constants.get_config_file())
        return str(config.get('OpenMotics', 'version'))

    def reset_master(self):
        """ Perform a cold reset on the master. Turns the power off, waits 5 seconds and
        turns the power back on.

        :returns: 'status': 'OK'.
        """
        _ = self  # Must be an instance method
        gpio_direction = open('/sys/class/gpio/gpio44/direction', 'w')
        gpio_direction.write('out')
        gpio_direction.close()

        def power(master_on):
            """ Set the power on the master. """
            gpio_file = open('/sys/class/gpio/gpio44/value', 'w')
            gpio_file.write('1' if master_on else '0')
            gpio_file.close()

        power(False)
        pytime.sleep(5)
        power(True)

        return {'status': 'OK'}

    # Master module functions

    def __update_modules(self, api_data):
        """ Create a log entry when the MI message is received. """
        module_map = {'O': 'output', 'I': 'input', 'T': 'temperature', 'D': 'dimmer'}
        message_map = {'N': 'New %s module found.',
                       'E': 'Existing %s module found.',
                       'D': 'The %s module tried to register but the registration failed, '
                            'please presse the init button again.'}
        log_level_map = {'N': 'INFO', 'E': 'WARN', 'D': 'ERROR'}

        module_type = module_map.get(api_data['id'][0])
        message = message_map.get(api_data['instr']) % module_type
        log_level = log_level_map.get(api_data['instr'])

        self.__module_log.append((log_level, message))

    def module_discover_start(self, timeout=900):
        """ Start the module discover mode on the master.

        :returns: dict with 'status' ('OK').
        """
        ret = self.__master_communicator.do_command(master_api.module_discover_start())

        if self.__discover_mode_timer is not None:
            self.__discover_mode_timer.cancel()

        self.__discover_mode_timer = Timer(timeout, self.module_discover_stop)
        self.__discover_mode_timer.start()

        self.__module_log = []

        return {'status': ret['resp']}

    def module_discover_stop(self):
        """ Stop the module discover mode on the master.

        :returns: dict with 'status' ('OK').
        """
        if self.__discover_mode_timer is not None:
            self.__discover_mode_timer.cancel()
            self.__discover_mode_timer = None

        ret = self.__master_communicator.do_command(master_api.module_discover_stop())

        self.__module_log = []
        self.__eeprom_controller.invalidate_cache()
        self.__eeprom_controller.dirty = True
        self.__message_client.send_event(OMBusEvents.DIRTY_EEPROM, None)
        self.__observer.invalidate_cache()

        return {'status': ret['resp']}

    def module_discover_status(self):
        """ Gets the status of the module discover mode on the master.

        :returns dict with 'running': True|False
        """
        return {'running': self.__discover_mode_timer is not None}

    def get_module_log(self):
        """ Get the log messages from the module discovery mode. This returns the current log
        messages and clear the log messages.

        :returns: dict with 'log' (list of tuples (log_level, message)).
        """
        (module_log, self.__module_log) = (self.__module_log, [])
        return {'log': module_log}

    def get_modules(self):
        """ Get a list of all modules attached and registered with the master.

        :returns: Dict with:
        * 'outputs' (list of module types: O,R,D),
        * 'inputs' (list of input module types: I,T,L,C)
        * 'shutters' (List of modules types: S).
        """
        mods = self.__master_communicator.do_command(master_api.number_of_io_modules())

        inputs = []
        outputs = []
        shutters = []
        can_inputs = []

        for i in range(mods['in']):
            ret = self.__master_communicator.do_command(
                master_api.read_eeprom(),
                {'bank': 2 + i, 'addr': 252, 'num': 1}
            )
            is_can = ret['data'][0] == 'C'
            ret = self.__master_communicator.do_command(
                master_api.read_eeprom(),
                {'bank': 2 + i, 'addr': 0, 'num': 1}
            )
            if is_can:
                can_inputs.append(ret['data'][0])
            else:
                inputs.append(ret['data'][0])

        for i in range(mods['out']):
            ret = self.__master_communicator.do_command(
                master_api.read_eeprom(),
                {'bank': 33 + i, 'addr': 0, 'num': 1}
            )
            outputs.append(ret['data'][0])

        for shutter in range(mods['shutter']):
            shutters.append('S')

        if len(can_inputs) > 0 and 'C' not in can_inputs:
            can_inputs.append('C')  # First CAN enabled installations didn't had this in the eeprom yet

        return {'outputs': outputs, 'inputs': inputs, 'shutters': shutters, 'can_inputs': can_inputs}

    def get_modules_information(self):
        """ Gets module information """

        def get_master_version(eeprom_address, _is_can=False):
            _module_address = self.__eeprom_controller.read_address(eeprom_address)
            formatted_address = '{0:03}.{1:03}.{2:03}.{3:03}'.format(ord(_module_address.bytes[0]),
                                                                     ord(_module_address.bytes[1]),
                                                                     ord(_module_address.bytes[2]),
                                                                     ord(_module_address.bytes[3]))
            try:
                if _is_can or _module_address.bytes[0].lower() == _module_address.bytes[0]:
                    return formatted_address, None, None
                _module_version = self.__master_communicator.do_command(master_api.get_module_version(),
                                                                        {'addr': _module_address.bytes},
                                                                        extended_crc=True,
                                                                        timeout=1)
                _firmware_version = '{0}.{1}.{2}'.format(_module_version['f1'], _module_version['f2'], _module_version['f3'])
                return formatted_address, _module_version['hw_version'], _firmware_version
            except CommunicationTimedOutException:
                return formatted_address, None, None

        information = {'master': {}, 'energy': {}}

        # Master slave modules
        no_modules = self.__master_communicator.do_command(master_api.number_of_io_modules())
        for i in range(no_modules['in']):
            is_can = self.__eeprom_controller.read_address(EepromAddress(2 + i, 252, 1)).bytes == 'C'
            version_info = get_master_version(EepromAddress(2 + i, 0, 4), is_can)
            module_address, hardware_version, firmware_version = version_info
            module_type = self.__eeprom_controller.read_address(EepromAddress(2 + i, 0, 1)).bytes
            information['master'][module_address] = {'type': module_type,
                                                     'hardware': hardware_version,
                                                     'firmware': firmware_version,
                                                     'address': module_address,
                                                     'is_can': is_can}
        for i in range(no_modules['out']):
            version_info = get_master_version(EepromAddress(33 + i, 0, 4))
            module_address, hardware_version, firmware_version = version_info
            module_type = self.__eeprom_controller.read_address(EepromAddress(33 + i, 0, 1)).bytes
            information['master'][module_address] = {'type': module_type,
                                                     'hardware': hardware_version,
                                                     'firmware': firmware_version,
                                                     'address': module_address}
        for i in range(no_modules['shutter']):
            version_info = get_master_version(EepromAddress(33 + i, 173, 4))
            module_address, hardware_version, firmware_version = version_info
            module_type = self.__eeprom_controller.read_address(EepromAddress(33 + i, 173, 1)).bytes
            information['master'][module_address] = {'type': module_type,
                                                     'hardware': hardware_version,
                                                     'firmware': firmware_version,
                                                     'address': module_address}

        # Energy/power modules
        modules = self.__power_controller.get_power_modules().values()
        for module in modules:
            module_address = module['address']
            raw_version = self.__power_communicator.do_command(module_address, power_api.get_version())[0]
            version_info = raw_version.split('\x00', 1)[0].split('_')
            firmware_version = '{0}.{1}.{2}'.format(version_info[1], version_info[2], version_info[3])
            information['energy'][module_address] = {'type': 'P' if module['version'] == 8 else 'E',
                                                     'firmware': firmware_version,
                                                     'address': module_address}

        return information

    def flash_leds(self, led_type, led_id):
        """ Flash the leds on the module for an output/input/sensor.

        :type led_type: byte
        :param led_type: The module type: output/dimmer (0), input (1), sensor/temperatur (2).
        :type led_id: byte
        :param led_id: The id of the output/input/sensor.
        :returns: dict with 'status' ('OK').
        """
        ret = self.__master_communicator.do_command(master_api.indicate(),
                                                    {'type': led_type, 'id': led_id})
        return {'status': ret['resp']}

    # Output functions

    def get_output_status(self):
        """
        Get a list containing the status of the Outputs.

        :returns: A list is a dicts containing the following keys: id, status, ctimer and dimmer.
        """
        outputs = self.__observer.get_outputs()
        return [{'id': output['id'],
                 'status': output['status'],
                 'ctimer': output['ctimer'],
                 'dimmer': output['dimmer']}
                for output in outputs]

    def set_output(self, output_id, is_on, dimmer=None, timer=None):
        """ Set the status, dimmer and timer of an output.

        :param output_id: The id of the output to set
        :type output_id: Integer [0, 240]
        :param is_on: Whether the output should be on
        :type is_on: Boolean
        :param dimmer: The dimmer value to set, None if unchanged
        :type dimmer: Integer [0, 100] or None
        :param timer: The timer value to set, None if unchanged
        :type timer: Integer in [150, 450, 900, 1500, 2220, 3120]
        :returns: emtpy dict.
        """
        if not is_on:
            if dimmer is not None or timer is not None:
                raise ValueError('Cannot set timer and dimmer when setting output to off')
            else:
                self.set_output_status(output_id, False)
        else:
            if dimmer is not None:
                self.set_output_dimmer(output_id, dimmer)

            self.set_output_status(output_id, True)

            if timer is not None:
                self.set_output_timer(output_id, timer)

        return dict()

    def set_output_status(self, output_id, is_on):
        """ Set the status of an output.

        :param output_id: The id of the output to set
        :type output_id: Integer [0, 240]
        :param is_on: Whether the output should be on
        :type is_on: Boolean
        :returns: empty dict.
        """
        if output_id < 0 or output_id > 240:
            raise ValueError('id not in [0, 240]: %d' % output_id)

        if is_on:
            self.__master_communicator.do_command(
                master_api.basic_action(),
                {'action_type': master_api.BA_LIGHT_ON, 'action_number': output_id}
            )
        else:
            self.__master_communicator.do_command(
                master_api.basic_action(),
                {'action_type': master_api.BA_LIGHT_OFF, 'action_number': output_id}
            )

        return dict()

    def set_output_dimmer(self, output_id, dimmer):
        """ Set the dimmer of an output.

        :param output_id: The id of the output to set
        :type output_id: Integer [0, 240]
        :param dimmer: The dimmer value to set
        :type dimmer: Integer [0, 100]
        :returns: empty dict.
        """
        if output_id < 0 or output_id > 240:
            raise ValueError('id not in [0, 240]: %d' % output_id)

        if dimmer < 0 or dimmer > 100:
            raise ValueError('Dimmer value not in [0, 100]: %d' % dimmer)

        master_version = self.get_master_version()
        if master_version >= (3, 143, 79):
            dimmer = int(0.63 * dimmer)

            self.__master_communicator.do_command(
                master_api.write_dimmer(),
                {'output_nr': output_id, 'dimmer_value': dimmer}
            )
        else:
            dimmer = int(dimmer) / 10 * 10

            if dimmer == 0:
                dimmer_action = master_api.BA_DIMMER_MIN
            elif dimmer == 100:
                dimmer_action = master_api.BA_DIMMER_MAX
            else:
                dimmer_action = master_api.__dict__['BA_LIGHT_ON_DIMMER_' + str(dimmer)]

            self.__master_communicator.do_command(
                master_api.basic_action(),
                {'action_type': dimmer_action, 'action_number': output_id}
            )

        return {}

    def set_output_timer(self, output_id, timer):
        """ Set the timer of an output.

        :param output_id: The id of the output to set
        :type output_id: Integer [0, 240]
        :param timer: The timer value to set, None if unchanged
        :type timer: Integer in [150, 450, 900, 1500, 2220, 3120]
        :returns: empty dict.
        """
        if output_id < 0 or output_id > 240:
            raise ValueError('id not in [0, 240]: %d' % output_id)

        if timer not in [150, 450, 900, 1500, 2220, 3120]:
            raise ValueError('Timer value not in [150, 450, 900, 1500, 2220, 3120]: %d' % timer)

        timer_action = master_api.__dict__['BA_LIGHT_ON_TIMER_' + str(timer) + '_OVERRULE']

        self.__master_communicator.do_command(
            master_api.basic_action(),
            {'action_type': timer_action, 'action_number': output_id}
        )

        return dict()

    def set_all_lights_off(self):
        """ Turn all lights off.

        :returns: empty dict.
        """
        self.__master_communicator.do_command(
            master_api.basic_action(),
            {'action_type': master_api.BA_ALL_LIGHTS_OFF, 'action_number': 0}
        )

        return dict()

    def set_all_lights_floor_off(self, floor):
        """ Turn all lights on a given floor off.

        :returns: empty dict.
        """
        self.__master_communicator.do_command(
            master_api.basic_action(),
            {'action_type': master_api.BA_LIGHTS_OFF_FLOOR, 'action_number': floor}
        )

        return dict()

    def set_all_lights_floor_on(self, floor):
        """ Turn all lights on a given floor on.

        :returns: empty dict.
        """
        self.__master_communicator.do_command(
            master_api.basic_action(),
            {'action_type': master_api.BA_LIGHTS_ON_FLOOR, 'action_number': floor}
        )

        return dict()

    # Shutter functions

    def get_shutter_status(self):
        """ Get a list containing the status of the Shutters.

        :returns: A list is a dicts containing the following keys: id, status.
        """
        return self.__observer.get_shutter_status()

    def do_shutter_down(self, shutter_id, position):
        """
        Make a shutter go down. The shutter stops automatically when the down or specified position is reached

        :param shutter_id: The id of the shutter.
        :type shutter_id: int
        :param position: The desired end position
        :type position: int
        :returns:'status': 'OK'.
        :rtype: dict
        """
        self.__shutter_controller.shutter_down(shutter_id, position)
        return {'status': 'OK'}

    def do_shutter_up(self, shutter_id, position):
        """
        Make a shutter go up. The shutter stops automatically when the up or specified position is reached

        :param shutter_id: The id of the shutter.
        :type shutter_id: int
        :param position: The desired end position
        :type position: int
        :returns:'status': 'OK'.
        :rtype: dict
        """
        self.__shutter_controller.shutter_up(shutter_id, position)
        return {'status': 'OK'}

    def do_shutter_stop(self, shutter_id):
        """
        Make a shutter stop.

        :param shutter_id: The id of the shutter.
        :type shutter_id: Byte
        :returns:'status': 'OK'.
        """
        self.__shutter_controller.shutter_stop(shutter_id)
        return {'status': 'OK'}

    def do_shutter_goto(self, shutter_id, position):
        """
        Make a shutter go to the desired position

        :param shutter_id: The id of the shutter.
        :type shutter_id: int
        :param position: The desired end position
        :type position: int
        :returns:'status': 'OK'.
        :rtype: dict
        """
        self.__shutter_controller.shutter_goto(shutter_id, position)
        return {'status': 'OK'}

    def shutter_report_position(self, shutter_id, position, direction=None):
        """
        Report the actual position of a shutter

        :param shutter_id: The id of the shutter.
        :type shutter_id: int
        :param position: The actual position
        :type position: int
        :param direction: The direction
        :type direction: str
        :returns:'status': 'OK'.
        :rtype: dict
        """
        self.__shutter_controller.report_shutter_position(shutter_id, position, direction)
        return {'status': 'OK'}

    def do_shutter_group_down(self, group_id):
        """ Make a shutter group go down. The shutters stop automatically when the down position is
        reached (after the predefined number of seconds).

        :param group_id: The id of the shutter group.
        :type group_id: Byte
        :returns:'status': 'OK'.
        """
        if group_id < 0 or group_id > 30:
            raise ValueError('id not in [0, 30]: %d' % group_id)

        self.__master_communicator.do_command(
            master_api.basic_action(),
            {'action_type': master_api.BA_SHUTTER_GROUP_DOWN, 'action_number': group_id}
        )

        return {'status': 'OK'}

    def do_shutter_group_up(self, group_id):
        """ Make a shutter group go up. The shutters stop automatically when the up position is
        reached (after the predefined number of seconds).

        :param group_id: The id of the shutter group.
        :type group_id: Byte
        :returns:'status': 'OK'.
        """
        if group_id < 0 or group_id > 30:
            raise ValueError('id not in [0, 30]: %d' % group_id)

        self.__master_communicator.do_command(
            master_api.basic_action(),
            {'action_type': master_api.BA_SHUTTER_GROUP_UP, 'action_number': id}
        )

        return {'status': 'OK'}

    def do_shutter_group_stop(self, group_id):
        """ Make a shutter group stop.

        :param group_id: The id of the shutter group.
        :type group_id: Byte
        :returns:'status': 'OK'.
        """
        if group_id < 0 or group_id > 30:
            raise ValueError('id not in [0, 30]: %d' % group_id)

        self.__master_communicator.do_command(
            master_api.basic_action(),
            {'action_type': master_api.BA_SHUTTER_GROUP_STOP, 'action_number': group_id}
        )

        return {'status': 'OK'}

    # Input functions

    def get_last_inputs(self):
        """ Get the X last pressed inputs during the last Y seconds.
        :returns: a list of tuples (input, output).
        """
        return self.__observer.get_input_status()

    # Thermostat functions

    def get_thermostat_status(self):
        """ Get the status of the thermostats. Note that the automatic and setpoint field returned
        in the main dict are deprecated and reflect the state of the first thermostat.

        :returns: dict with global status information about the thermostats: 'thermostats_on',
        'automatic' (deprecated) and 'setpoint' (deprecated) and a list ('status') with status
        information for all thermostats, each element in the list is a dict with the following keys:
        'id', 'act', 'csetp', 'output0', 'output1', 'outside', 'mode', 'name', 'sensor_nr',
        'automatic', 'setpoint'.
        """
        return self.__observer.get_thermostats()

    @staticmethod
    def __check_thermostat(thermostat):
        """ :raises ValueError if thermostat not in range [0, 32]. """
        if thermostat not in range(0, 32):
            raise ValueError('Thermostat not in [0,32]: %d' % thermostat)

    def set_current_setpoint(self, thermostat, temperature):
        """ Set the current setpoint of a thermostat.

        :param thermostat: The id of the thermostat to set
        :type thermostat: Integer [0, 32]
        :param temperature: The temperature to set in degrees Celcius
        :type temperature: float
        :returns: dict with 'thermostat', 'config' and 'temp'
        """
        GatewayApi.__check_thermostat(thermostat)
        self.__master_communicator.do_command(master_api.write_setpoint(),
                                              {'thermostat': thermostat,
                                               'config': 0,
                                               'temp': master_api.Svt.temp(temperature)})

        self.__observer.invalidate_cache(Observer.Types.THERMOSTATS)
        self.__observer.increase_interval(Observer.Types.THERMOSTATS, interval=2, window=10)
        return {'status': 'OK'}

    def set_thermostat_mode(self, thermostat_on, cooling_mode=False, cooling_on=False, automatic=None, setpoint=None):
        """ Set the mode of the thermostats.

        :param thermostat_on: Whether the thermostats are on
        :type thermostat_on: boolean
        :param cooling_mode: Cooling mode (True) of Heating mode (False)
        :type cooling_mode: boolean | None
        :param cooling_on: Turns cooling ON when set to true.
        :type cooling_on: boolean | None
        :param automatic: Indicates whether the thermostat system should be set to automatic
        :type automatic: boolean | None
        :param setpoint: Requested setpoint (integer 0-5)
        :type setpoint: int | None
        :returns: dict with 'status'
        """
        _ = thermostat_on  # Still accept `thermostat_on` for backwards compatibility

        # Figure out whether the system should be on or off
        set_on = False
        if cooling_mode is True and cooling_on is True:
            set_on = True
        if cooling_mode is False:
            # Heating means threshold based
            global_config = self.get_global_thermostat_configuration()
            outside_sensor = global_config['outside_sensor']
            current_temperatures = self.get_sensor_temperature_status()
            if len(current_temperatures) > outside_sensor:
                current_temperature = current_temperatures[outside_sensor]
                set_on = global_config['threshold_temp'] > current_temperature
            else:
                set_on = True

        # Calculate and set the global mode
        mode = 0
        mode |= (1 if set_on is True else 0) << 7
        mode |= 1 << 6  # multi-tenant mode
        mode |= (1 if cooling_mode else 0) << 4
        if automatic is not None:
            mode |= (1 if automatic else 0) << 3

        check_basic_action(self.__master_communicator.do_basic_action(
            master_api.BA_THERMOSTAT_MODE, mode
        ))

        # Caclulate and set the cooling/heating mode
        cooling_heating_mode = 0
        if cooling_mode is True:
            cooling_heating_mode = 1 if cooling_on is False else 2

        check_basic_action(self.__master_communicator.do_basic_action(
            master_api.BA_THERMOSTAT_COOLING_HEATING, cooling_heating_mode
        ))

        # Then, set manual/auto
        if automatic is not None:
            action_number = 1 if automatic is True else 0
            check_basic_action(self.__master_communicator.do_basic_action(
                master_api.BA_THERMOSTAT_AUTOMATIC, action_number
            ))

        # If manual, set the setpoint if appropriate
        if automatic is False and setpoint is not None and 3 <= setpoint <= 5:
            check_basic_action(self.__master_communicator.do_basic_action(
                getattr(master_api, 'BA_ALL_SETPOINT_{0}'.format(setpoint)), 0
            ))

        self.__observer.invalidate_cache(Observer.Types.THERMOSTATS)
        self.__observer.increase_interval(Observer.Types.THERMOSTATS, interval=2, window=10)
        return {'status': 'OK'}

    def set_per_thermostat_mode(self, thermostat_id, automatic, setpoint):
        """ Set the setpoint/mode for a certain thermostat.

        :param thermostat_id: The id of the thermostat.
        :type thermostat_id: Integer [0, 31]
        :param automatic: Automatic mode (True) or Manual mode (False)
        :type automatic: boolean
        :param setpoint: The current setpoint
        :type setpoint: Integer [0, 5]
        :returns: dict with 'status'
        """
        if thermostat_id < 0 or thermostat_id > 31:
            raise ValueError('Thermostat_id not in [0, 31]: %d' % thermostat_id)

        if setpoint < 0 or setpoint > 5:
            raise ValueError('Setpoint not in [0, 5]: %d' % setpoint)

        if automatic:
            check_basic_action(self.__master_communicator.do_basic_action(
                master_api.BA_THERMOSTAT_TENANT_AUTO, thermostat_id
            ))
        else:
            check_basic_action(self.__master_communicator.do_basic_action(
                master_api.BA_THERMOSTAT_TENANT_MANUAL, thermostat_id
            ))

            check_basic_action(self.__master_communicator.do_basic_action(
                getattr(master_api, 'BA_ONE_SETPOINT_{0}'.format(setpoint)), thermostat_id
            ))

        self.__observer.invalidate_cache(Observer.Types.THERMOSTATS)
        self.__observer.increase_interval(Observer.Types.THERMOSTATS, interval=2, window=10)
        return {'status': 'OK'}

    def get_airco_status(self):
        """ Get the mode of the airco attached to a all thermostats.

        :returns: dict with ASB0-ASB31.
        """
        return self.__master_communicator.do_command(master_api.read_airco_status_bits())

    def set_airco_status(self, thermostat_id, airco_on):
        """ Set the mode of the airco attached to a given thermostat.

        :param thermostat_id: The thermostat id.
        :type thermostat_id: Integer [0, 31]
        :param airco_on: Turns the airco on if True.
        :type airco_on: boolean.

        :returns: dict with 'status'.
        """
        if thermostat_id < 0 or thermostat_id > 31:
            raise ValueError('thermostat_id not in [0, 31]: %d' % thermostat_id)

        modifier = 0 if airco_on else 100

        check_basic_action(self.__master_communicator.do_basic_action(
            master_api.BA_THERMOSTAT_AIRCO_STATUS, modifier + thermostat_id
        ))

        return {'status': 'OK'}

    # Sensor status

    def get_sensor_temperature_status(self):
        """ Get the current temperature of all sensors.

        :returns: list with 32 temperatures, 1 for each sensor. None/null if not connected
        """
        output = []

        sensor_list = self.__master_communicator.do_command(master_api.sensor_temperature_list())
        for i in range(32):
            output.append(sensor_list['tmp%d' % i].get_temperature())

        return output

    def get_sensor_humidity_status(self):
        """ Get the current humidity of all sensors.

        :returns: list with 32 percentages, 1 for each sensor. None/null if not connected
        """
        output = []

        sensor_list = self.__master_communicator.do_command(master_api.sensor_humidity_list())
        for i in range(32):
            output.append(sensor_list['hum%d' % i].get_humidity())

        return output

    def get_sensor_brightness_status(self):
        """ Get the current brightness of all sensors.

        :returns: list with 32 percentages, 1 for each sensor. None/null if not connected
        """
        output = []

        sensor_list = self.__master_communicator.do_command(master_api.sensor_brightness_list())
        for i in range(32):
            output.append(sensor_list['bri%d' % i].get_brightness())

        return output

    def set_virtual_sensor(self, sensor_id, temperature, humidity, brightness):
        """ Set the temperature, humidity and brightness value of a virtual sensor.

        :param sensor_id: The id of the sensor.
        :type sensor_id: Integer [0, 31]
        :param temperature: The temperature to set in degrees Celcius
        :type temperature: float
        :param humidity: The humidity to set in percentage
        :type humidity: float
        :param brightness: The brightness to set in percentage
        :type brightness: float
        :returns: dict with 'status'.
        """
        if 0 > sensor_id > 31:
            raise ValueError('sensor_id not in [0, 31]: %d' % sensor_id)

        self.__master_communicator.do_command(master_api.set_virtual_sensor(),
                                              {'sensor': sensor_id,
                                               'tmp': master_api.Svt.temp(temperature),
                                               'hum': master_api.Svt.humidity(humidity),
                                               'bri': master_api.Svt.brightness(brightness)})

        return {'status': 'OK'}

    # Basic and group actions

    def do_basic_action(self, action_type, action_number):
        """ Execute a basic action.

        :param action_type: The type of the action as defined by the master api.
        :type action_type: Integer [0, 254]
        :param action_number: The number provided to the basic action, its meaning depends on the \
        action_type.
        :type action_number: Integer [0, 254]
        """
        if action_type < 0 or action_type > 254:
            raise ValueError('action_type not in [0, 254]: %d' % action_type)

        if action_number < 0 or action_number > 254:
            raise ValueError('action_number not in [0, 254]: %d' % action_number)

        self.__master_communicator.do_command(
            master_api.basic_action(),
            {'action_type': action_type,
             'action_number': action_number}
        )

        return dict()

    def do_group_action(self, group_action_id):
        """ Execute a group action.

        :param group_action_id: The id of the group action
        :type group_action_id: Integer (0 - 159)
        :returns: empty dict.
        """
        if group_action_id < 0 or group_action_id > 159:
            raise ValueError('group_action_id not in [0, 160]: %d' % group_action_id)

        self.__master_communicator.do_command(
            master_api.basic_action(),
            {'action_type': master_api.BA_GROUP_ACTION,
             'action_number': group_action_id}
        )

        return dict()

    # Backup and restore functions

    def get_full_backup(self):
        """
        Get a backup (tar) of the master eeprom, the sqlite databases and the plugins

        :returns: Tar containing multiple files: master.eep, config.db, scheduled.db, power.db,
        eeprom_extensions.db, metrics.db and plugins as a string of bytes.
        """
        _ = self  # Not static for consistency

        def backup_sqlite_db(input_db_path, backup_db_path):
            """ Backup an sqlite db provided the path to the db to backup and the backup db. """
            # Connect to database
            connection = sqlite3.connect(input_db_path)
            cursor = connection.cursor()

            # Lock database before making a backup
            cursor.execute('begin immediate')

            # Make new backup file
            shutil.copyfile(input_db_path, backup_db_path)

            # Unlock database
            connection.rollback()

        tmp_dir = tempfile.mkdtemp()
        tmp_sqlite_dir = '{0}/sqlite'.format(tmp_dir)
        os.mkdir(tmp_sqlite_dir)

        try:
            with open('{0}/master.eep'.format(tmp_sqlite_dir), 'w') as eeprom_file:
                eeprom_file.write(self.get_master_backup())

            for filename, source in {'config.db': constants.get_config_database_file(),
                                     'scheduled.db': constants.get_scheduling_database_file(),
                                     'power.db': constants.get_power_database_file(),
                                     'eeprom_extensions.db': constants.get_eeprom_extension_database_file(),
                                     'metrics.db': constants.get_metrics_database_file(),
                                     'pulse.db': constants.get_pulse_counter_database_file()}.iteritems():
                target = '{0}/{1}'.format(tmp_sqlite_dir, filename)
                backup_sqlite_db(source, target)

            # Backup plugins
            tmp_plugin_dir = '{0}/{1}'.format(tmp_dir, 'plugins')
            tmp_plugin_content_dir = '{0}/{1}'.format(tmp_plugin_dir, 'content')
            tmp_plugin_config_dir = '{0}/{1}'.format(tmp_plugin_dir, 'config')
            os.mkdir(tmp_plugin_dir)
            os.mkdir(tmp_plugin_content_dir)
            os.mkdir(tmp_plugin_config_dir)

            plugin_dir = constants.get_plugin_dir()
            plugins = [name for name in os.listdir(plugin_dir) if os.path.isdir(os.path.join(plugin_dir, name))]
            for plugin in plugins:
                shutil.copytree(plugin_dir + plugin, '{0}/{1}/'.format(tmp_plugin_content_dir, plugin))

            config_files = constants.get_plugin_configfiles()
            for config_file in glob.glob(config_files):
                shutil.copy(config_file, '{0}/'.format(tmp_plugin_config_dir))

            retcode = subprocess.call('cd {0}; tar cf backup.tar *'.format(tmp_dir), shell=True)
            if retcode != 0:
                raise Exception('The backup tar could not be created.')

            with open('{0}/backup.tar'.format(tmp_dir), 'r') as backup_file:
                return backup_file.read()

        finally:
            shutil.rmtree(tmp_dir)

    def restore_full_backup(self, data):
        """
        Restore a full backup containing the master eeprom and the sqlite databases.

        :param data: The backup to restore.
        :type data: Tar containing multiple files: master.eep, config.db, scheduled.db, power.db,
        eeprom_extensions.db, metrics.db and plugins as a string of bytes.
        :returns: dict with 'output' key.
        """
        import glob
        import shutil
        import tempfile
        import subprocess

        tmp_dir = tempfile.mkdtemp()
        tmp_sqlite_dir = '{0}/sqlite'.format(tmp_dir)
        try:
            with open('{0}/backup.tar'.format(tmp_dir), 'wb') as backup_file:
                backup_file.write(data)

            retcode = subprocess.call('cd {0}; tar xf backup.tar'.format(tmp_dir), shell=True)
            if retcode != 0:
                raise Exception('The backup tar could not be extracted.')

            # Check if the sqlite db's are in a folder or not for backwards compatibility
            src_dir = tmp_sqlite_dir if os.path.isdir(tmp_sqlite_dir) else tmp_dir

            with open('{0}/master.eep'.format(src_dir), 'r') as eeprom_file:
                eeprom_content = eeprom_file.read()
                self.master_restore(eeprom_content)

            for filename, target in {'config.db': constants.get_config_database_file(),
                                     'users.db': constants.get_config_database_file(),
                                     'scheduled.db': constants.get_scheduling_database_file(),
                                     'power.db': constants.get_power_database_file(),
                                     'eeprom_extensions.db': constants.get_eeprom_extension_database_file(),
                                     'metrics.db': constants.get_metrics_database_file(),
                                     'pulse.db': constants.get_pulse_counter_database_file()}.iteritems():
                source = '{0}/{1}'.format(src_dir, filename)
                if os.path.exists(source):
                    shutil.copyfile(source, target)

            # Restore the plugins if there are any
            backup_plugin_dir = '{0}/plugins'.format(tmp_dir)
            backup_plugin_content_dir = '{0}/content'.format(backup_plugin_dir)
            backup_plugin_config_files = '{0}/config/pi_*'.format(backup_plugin_dir)

            if os.path.isdir(backup_plugin_dir):
                plugin_dir = constants.get_plugin_dir()
                plugins = [name for name in os.listdir(backup_plugin_content_dir) if os.path.isdir(os.path.join(backup_plugin_content_dir, name))]
                for plugin in plugins:
                    dest_dir = '{0}{1}'.format(plugin_dir, plugin)
                    if os.path.isdir(dest_dir):
                        shutil.rmtree(dest_dir)
                    shutil.copytree('{0}/{1}/'.format(backup_plugin_content_dir, plugin), '{0}{1}'.format(plugin_dir, plugin))

                config_files = constants.get_plugin_config_dir()
                for config_file in glob.glob(backup_plugin_config_files):
                    shutil.copy(config_file, '{0}/'.format(config_files))

            return {'output': 'Restore complete'}

        finally:
            shutil.rmtree(tmp_dir)
            # Restart the Cherrypy server after 1 second. Lets the current request terminate.
            threading.Timer(1, lambda: os._exit(0)).start()

    def factory_reset(self):
        """ Perform a factory reset deleting all sql lite databases and wiping the master eeprom

        :returns: dict with 'output' key.
        """
        import glob
        import shutil
        try:
            # Wipe master EEPROM
            data = chr(255) * (256 * 256)
            self.master_restore(data)

            # Delete sql lite databases
            filenames = [constants.get_config_database_file(),
                         constants.get_scheduling_database_file(),
                         constants.get_power_database_file(),
                         constants.get_eeprom_extension_database_file(),
                         constants.get_metrics_database_file(),
                         constants.get_pulse_counter_database_file()]

            for filename in filenames:
                if os.path.exists(filename):
                    os.remove(filename)

            # Delete plugins
            plugin_dir = constants.get_plugin_dir()
            plugins = [name for name in os.listdir(plugin_dir) if os.path.isdir(os.path.join(plugin_dir, name))]
            for plugin in plugins:
                shutil.rmtree(plugin_dir + plugin)

            config_files = constants.get_plugin_configfiles()
            for config_file in glob.glob(config_files):
                os.remove(config_file)

            # reset the master
            self.master_reset()

            return {'output': 'Factory reset complete'}

        finally:
            # Restart the Cherrypy server after 1 second. Lets the current request terminate.
            threading.Timer(1, lambda: os._exit(0)).start()

    def get_master_backup(self):
        """
        Get a backup of the eeprom of the master.

        :returns: String of bytes (size = 64kb).
        """
        retry = None
        output = ""
        bank = 0
        while bank < 256:
            try:
                output += self.__master_communicator.do_command(
                    master_api.eeprom_list(),
                    {'bank': bank}
                )['data']
                bank += 1
            except CommunicationTimedOutException:
                if retry == bank:
                    raise
                retry = bank
                LOGGER.warning('Got timeout reading bank {0}. Retrying...'.format(bank))
                time.sleep(2)  # Doing heavy reads on eeprom can exhaust the master. Give it a bit room to breathe.
        return output

    def master_restore(self, data):
        """
        Restore a backup of the eeprom of the master.

        :param data: The eeprom backup to restore.
        :type data: string of bytes (size = 64 kb).
        :returns: dict with 'output' key (contains an array with the addresses that were written).
        """
        ret = []
        (num_banks, bank_size, write_size) = (256, 256, 10)

        for bank in range(0, num_banks):
            read = self.__master_communicator.do_command(master_api.eeprom_list(),
                                                         {'bank': bank})['data']
            for addr in range(0, bank_size, write_size):
                orig = read[addr:addr + write_size]
                new = data[bank * bank_size + addr: bank * bank_size + addr + len(orig)]
                if new != orig:
                    ret.append('B' + str(bank) + 'A' + str(addr))

                    self.__master_communicator.do_command(
                        master_api.write_eeprom(),
                        {'bank': bank, 'address': addr, 'data': new}
                    )

        self.__master_communicator.do_command(master_api.activate_eeprom(), {'eep': 0})
        ret.append('Activated eeprom')
        self.__eeprom_controller.invalidate_cache()

        return {'output': ret}

    def master_reset(self):
        """ Reset the master.

        :returns: emtpy dict.
        """
        self.__master_communicator.do_command(master_api.reset())
        return dict()

    # Error functions

    def master_error_list(self):
        """ Get the error list per module (input and output modules). The modules are identified by
        O1, O2, I1, I2, ...

        :returns: dict with 'errors' key, it contains list of tuples (module, nr_errors).
        """
        error_list = self.__master_communicator.do_command(master_api.error_list())
        return error_list['errors']

    def master_last_success(self):
        """ Get the number of seconds since the last successful communication with the master.
        """
        return self.__master_communicator.get_seconds_since_last_success()

    def power_last_success(self):
        """ Get the number of seconds since the last successful communication with the power
        modules.
        """
        return self.__power_communicator.get_seconds_since_last_success()

    def master_clear_error_list(self):
        """ Clear the number of errors.

        :returns: empty dict.
        """
        self.__master_communicator.do_command(master_api.clear_error_list())
        return dict()

    # Status led functions

    def set_master_status_leds(self, status):
        """ Set the status of the leds on the master.

        :param status: whether the leds should be on or off.
        :type status: boolean.
        :returns: empty dict.
        """
        on = 1 if status is True else 0
        self.__master_communicator.do_command(
            master_api.basic_action(),
            {'action_type': master_api.BA_STATUS_LEDS, 'action_number': on}
        )
        return dict()

    # Pulse counter functions

    def set_pulse_counter_amount(self, amount):
        """
        Set the number of pulse counters.

        :param amount: The number of pulse counters.
        :type amount: int
        :returns: the number of pulse counters.
        """
        return self.__pulse_controller.set_pulse_counter_amount(amount)

    def get_pulse_counter_status(self):
        """
        Get the pulse counter values.

        :returns: array with the pulse counter values.
        """
        return self.__pulse_controller.get_pulse_counter_status()

    def set_pulse_counter_status(self, pulse_counter_id, value):
        """
        Sets a pulse counter to a value.

        :returns: the updated value of the pulse counter.
        """
        return self.__pulse_controller.set_pulse_counter_status(pulse_counter_id, value)

    def get_pulse_counter_configuration(self, pulse_counter_id, fields=None):
        """
        Get a specific pulse_counter_configuration defined by its id.

        :param pulse_counter_id: The id of the pulse_counter_configuration
        :type pulse_counter_id: Id
        :param fields: The field of the pulse_counter_configuration to get. (None gets all fields)
        :type fields: List of strings
        :returns: pulse_counter_configuration dict: contains 'id' (Id), 'input' (Byte), 'name' (String[16]), 'room' (Byte)
        """
        return self.__pulse_controller.get_configuration(pulse_counter_id, fields)

    def get_pulse_counter_configurations(self, fields=None):
        """
        Get all pulse_counter_configurations.

        :param fields: The field of the pulse_counter_configuration to get. (None gets all fields)
        :type fields: List of strings
        :returns: list of pulse_counter_configuration dict: contains 'id' (Id), 'input' (Byte), 'name' (String[16]), 'room' (Byte)
        """
        return self.__pulse_controller.get_configurations(fields)

    def set_pulse_counter_configuration(self, config):
        """
        Set one pulse_counter_configuration.

        :param config: The pulse_counter_configuration to set
        :type config: pulse_counter_configuration dict: contains 'id' (Id), 'input' (Byte), 'name' (String[16]), 'room' (Byte)
        """
        self.__pulse_controller.set_configuration(config)

    def set_pulse_counter_configurations(self, config):
        """
        Set multiple pulse_counter_configurations.

        :param config: The list of pulse_counter_configurations to set
        :type config: list of pulse_counter_configuration dict: contains 'id' (Id), 'input' (Byte), 'name' (String[16]), 'room' (Byte)
        """
        self.__pulse_controller.set_configurations(config)

    # Below are the auto generated master configuration functions

    def get_output_configuration(self, output_id, fields=None):
        """
        Get a specific output_configuration defined by its id.

        :param output_id: The id of the output_configuration
        :type output_id: Id
        :param fields: The field of the output_configuration to get. (None gets all fields)
        :type fields: List of strings
        :returns: output_configuration dict: contains 'id' (Id), 'can_led_1_function' (Enum), 'can_led_1_id' (Byte), 'can_led_2_function' (Enum), 'can_led_2_id' (Byte), 'can_led_3_function' (Enum), 'can_led_3_id' (Byte), 'can_led_4_function' (Enum), 'can_led_4_id' (Byte), 'floor' (Byte), 'module_type' (String[1]), 'name' (String[16]), 'room' (Byte), 'timer' (Word), 'type' (Byte)
        """
        return self.__eeprom_controller.read(OutputConfiguration, output_id, fields).serialize()

    def get_output_configurations(self, fields=None):
        """
        Get all output_configurations.

        :param fields: The field of the output_configuration to get. (None gets all fields)
        :type fields: List of strings
        :returns: list of output_configuration dict: contains 'id' (Id), 'can_led_1_function' (Enum), 'can_led_1_id' (Byte), 'can_led_2_function' (Enum), 'can_led_2_id' (Byte), 'can_led_3_function' (Enum), 'can_led_3_id' (Byte), 'can_led_4_function' (Enum), 'can_led_4_id' (Byte), 'floor' (Byte), 'module_type' (String[1]), 'name' (String[16]), 'room' (Byte), 'timer' (Word), 'type' (Byte)
        """
        return [o.serialize() for o in self.__eeprom_controller.read_all(OutputConfiguration, fields)]

    def set_output_configuration(self, config):
        """
        Set one output_configuration.

        :param config: The output_configuration to set
        :type config: output_configuration dict: contains 'id' (Id), 'can_led_1_function' (Enum), 'can_led_1_id' (Byte), 'can_led_2_function' (Enum), 'can_led_2_id' (Byte), 'can_led_3_function' (Enum), 'can_led_3_id' (Byte), 'can_led_4_function' (Enum), 'can_led_4_id' (Byte), 'floor' (Byte), 'name' (String[16]), 'room' (Byte), 'timer' (Word), 'type' (Byte)
        """
        output_nr, timer = config['id'], config.get('timer')
        self.__eeprom_controller.write(OutputConfiguration.deserialize(config))
        if timer is not None:
            self.__master_communicator.do_command(
                master_api.write_timer(),
                {'id': output_nr, 'timer': timer}
            )
        self.__observer.invalidate_cache(Observer.Types.OUTPUTS)

    def set_output_configurations(self, config):
        """
        Set multiple output_configurations.

        :param config: The list of output_configurations to set
        :type config: list of output_configuration dict: contains 'id' (Id), 'can_led_1_function' (Enum), 'can_led_1_id' (Byte), 'can_led_2_function' (Enum), 'can_led_2_id' (Byte), 'can_led_3_function' (Enum), 'can_led_3_id' (Byte), 'can_led_4_function' (Enum), 'can_led_4_id' (Byte), 'floor' (Byte), 'name' (String[16]), 'room' (Byte), 'timer' (Word), 'type' (Byte)
        """
        timers = dict((o['id'], o.get('timer')) for o in config)
        self.__eeprom_controller.write_batch([OutputConfiguration.deserialize(o) for o in config])
        for output_nr, timer in timers.iteritems():
            if timer is not None:
                self.__master_communicator.do_command(
                    master_api.write_timer(),
                    {'id': output_nr, 'timer': timer}
                )
        self.__observer.invalidate_cache(Observer.Types.OUTPUTS)

    def get_shutter_configuration(self, shutter_id, fields=None):
        """
        Get a specific shutter_configuration defined by its id.

        :param shutter_id: The id of the shutter_configuration
        :type shutter_id: Id
        :param fields: The field of the shutter_configuration to get. (None gets all fields)
        :type fields: List of strings
        :returns: shutter_configuration dict: contains 'id' (Id), 'group_1' (Byte), 'group_2' (Byte), 'name' (String[16]), 'room' (Byte), 'timer_down' (Byte), 'timer_up' (Byte), 'up_down_config' (Byte)
        """
        return self.__eeprom_controller.read(ShutterConfiguration, shutter_id, fields).serialize()

    def get_shutter_configurations(self, fields=None):
        """
        Get all shutter_configurations.

        :param fields: The field of the shutter_configuration to get. (None gets all fields)
        :type fields: List of strings
        :returns: list of shutter_configuration dict: contains 'id' (Id), 'group_1' (Byte), 'group_2' (Byte), 'name' (String[16]), 'room' (Byte), 'timer_down' (Byte), 'timer_up' (Byte), 'up_down_config' (Byte)
        """
        return [o.serialize() for o in self.__eeprom_controller.read_all(ShutterConfiguration, fields)]

    def set_shutter_configuration(self, config):
        """
        Set one shutter_configuration.

        :param config: The shutter_configuration to set
        :type config: shutter_configuration dict: contains 'id' (Id), 'group_1' (Byte), 'group_2' (Byte), 'name' (String[16]), 'room' (Byte), 'timer_down' (Byte), 'timer_up' (Byte), 'up_down_config' (Byte)
        """
        self.__eeprom_controller.write(ShutterConfiguration.deserialize(config))
        self.__observer.invalidate_cache(Observer.Types.SHUTTERS)
        self.__shutter_controller.update_config(self.get_shutter_configurations())

    def set_shutter_configurations(self, config):
        """
        Set multiple shutter_configurations.

        :param config: The list of shutter_configurations to set
        :type config: list of shutter_configuration dict: contains 'id' (Id), 'group_1' (Byte), 'group_2' (Byte), 'name' (String[16]), 'room' (Byte), 'timer_down' (Byte), 'timer_up' (Byte), 'up_down_config' (Byte)
        """
        self.__eeprom_controller.write_batch([ShutterConfiguration.deserialize(o) for o in config])
        self.__observer.invalidate_cache(Observer.Types.SHUTTERS)
        self.__shutter_controller.update_config(self.get_shutter_configurations())

    def get_shutter_group_configuration(self, group_id, fields=None):
        """
        Get a specific shutter_group_configuration defined by its id.

        :param group_id: The id of the shutter_group_configuration
        :type group_id: Id
        :param fields: The field of the shutter_group_configuration to get. (None gets all fields)
        :type fields: List of strings
        :returns: shutter_group_configuration dict: contains 'id' (Id), 'room' (Byte), 'timer_down' (Byte), 'timer_up' (Byte)
        """
        return self.__eeprom_controller.read(ShutterGroupConfiguration, group_id, fields).serialize()

    def get_shutter_group_configurations(self, fields=None):
        """
        Get all shutter_group_configurations.

        :param fields: The field of the shutter_group_configuration to get. (None gets all fields)
        :type fields: List of strings
        :returns: list of shutter_group_configuration dict: contains 'id' (Id), 'room' (Byte), 'timer_down' (Byte), 'timer_up' (Byte)
        """
        return [o.serialize() for o in self.__eeprom_controller.read_all(ShutterGroupConfiguration, fields)]

    def set_shutter_group_configuration(self, config):
        """
        Set one shutter_group_configuration.

        :param config: The shutter_group_configuration to set
        :type config: shutter_group_configuration dict: contains 'id' (Id), 'room' (Byte), 'timer_down' (Byte), 'timer_up' (Byte)
        """
        self.__eeprom_controller.write(ShutterGroupConfiguration.deserialize(config))

    def set_shutter_group_configurations(self, config):
        """
        Set multiple shutter_group_configurations.

        :param config: The list of shutter_group_configurations to set
        :type config: list of shutter_group_configuration dict: contains 'id' (Id), 'room' (Byte), 'timer_down' (Byte), 'timer_up' (Byte)
        """
        self.__eeprom_controller.write_batch([ShutterGroupConfiguration.deserialize(o) for o in config])

    def get_input_configuration(self, input_id, fields=None):
        """
        Get a specific input_configuration defined by its id.

        :param input_id: The id of the input_configuration
        :type input_id: Id
        :param fields: The field of the input_configuration to get. (None gets all fields)
        :type fields: List of strings
        :returns: input_configuration dict: contains 'id' (Id), 'action' (Byte), 'basic_actions' (Actions[15]), 'invert' (Byte), 'module_type' (String[1]), 'name' (String[8]), 'room' (Byte), 'can' (String[1])
        """
        o = self.__eeprom_controller.read(InputConfiguration, input_id, fields)
        if o.module_type not in ['i', 'I']:  # Only return 'real' inputs
            raise TypeError('The given id is not an input')
        return o.serialize()

    def get_input_configurations(self, fields=None):
        """
        Get all input_configurations.

        :param fields: The field of the input_configuration to get. (None gets all fields)
        :type fields: List of strings
        :returns: list of input_configuration dict: contains 'id' (Id), 'action' (Byte), 'basic_actions' (Actions[15]), 'invert' (Byte), 'module_type' (String[1]), 'name' (String[8]), 'room' (Byte), 'can' (String[1])
        """
        return [o.serialize() for o in self.__eeprom_controller.read_all(InputConfiguration, fields)
                if o.module_type in ['i', 'I']]  # Only return 'real' inputs

    def set_input_configuration(self, config):
        """
        Set one input_configuration.

        :param config: The input_configuration to set
        :type config: input_configuration dict: contains 'id' (Id), 'action' (Byte), 'basic_actions' (Actions[15]), 'invert' (Byte), 'name' (String[8]), 'room' (Byte)
        """
        self.__eeprom_controller.write(InputConfiguration.deserialize(config))

    def set_input_configurations(self, config):
        """
        Set multiple input_configurations.

        :param config: The list of input_configurations to set
        :type config: list of input_configuration dict: contains 'id' (Id), 'action' (Byte), 'basic_actions' (Actions[15]), 'invert' (Byte), 'name' (String[8]), 'room' (Byte)
        """
        self.__eeprom_controller.write_batch([InputConfiguration.deserialize(o) for o in config])

    def get_thermostat_configuration(self, thermostat_id, fields=None):
        """
        Get a specific thermostat_configuration defined by its id.

        :param thermostat_id: The id of the thermostat_configuration
        :type thermostat_id: Id
        :param fields: The field of the thermostat_configuration to get. (None gets all fields)
        :type fields: List of strings
        :returns: thermostat_configuration dict: contains 'id' (Id), 'auto_fri' ([temp_n(Temp),start_d1(Time),stop_d1(Time),temp_d1(Temp),start_d2(Time),stop_d2(Time),temp_d2(Temp)]), 'auto_mon' ([temp_n(Temp),start_d1(Time),stop_d1(Time),temp_d1(Temp),start_d2(Time),stop_d2(Time),temp_d2(Temp)]), 'auto_sat' ([temp_n(Temp),start_d1(Time),stop_d1(Time),temp_d1(Temp),start_d2(Time),stop_d2(Time),temp_d2(Temp)]), 'auto_sun' ([temp_n(Temp),start_d1(Time),stop_d1(Time),temp_d1(Temp),start_d2(Time),stop_d2(Time),temp_d2(Temp)]), 'auto_thu' ([temp_n(Temp),start_d1(Time),stop_d1(Time),temp_d1(Temp),start_d2(Time),stop_d2(Time),temp_d2(Temp)]), 'auto_tue' ([temp_n(Temp),start_d1(Time),stop_d1(Time),temp_d1(Temp),start_d2(Time),stop_d2(Time),temp_d2(Temp)]), 'auto_wed' ([temp_n(Temp),start_d1(Time),stop_d1(Time),temp_d1(Temp),start_d2(Time),stop_d2(Time),temp_d2(Temp)]), 'name' (String[16]), 'output0' (Byte), 'output1' (Byte), 'permanent_manual' (Boolean), 'pid_d' (Byte), 'pid_i' (Byte), 'pid_int' (Byte), 'pid_p' (Byte), 'room' (Byte), 'sensor' (Byte), 'setp0' (Temp), 'setp1' (Temp), 'setp2' (Temp), 'setp3' (Temp), 'setp4' (Temp), 'setp5' (Temp)
        """
        return self.__eeprom_controller.read(ThermostatConfiguration, thermostat_id, fields).serialize()

    def get_thermostat_configurations(self, fields=None):
        """
        Get all thermostat_configurations.

        :param fields: The field of the thermostat_configuration to get. (None gets all fields)
        :type fields: List of strings
        :returns: list of thermostat_configuration dict: contains 'id' (Id), 'auto_fri' ([temp_n(Temp),start_d1(Time),stop_d1(Time),temp_d1(Temp),start_d2(Time),stop_d2(Time),temp_d2(Temp)]), 'auto_mon' ([temp_n(Temp),start_d1(Time),stop_d1(Time),temp_d1(Temp),start_d2(Time),stop_d2(Time),temp_d2(Temp)]), 'auto_sat' ([temp_n(Temp),start_d1(Time),stop_d1(Time),temp_d1(Temp),start_d2(Time),stop_d2(Time),temp_d2(Temp)]), 'auto_sun' ([temp_n(Temp),start_d1(Time),stop_d1(Time),temp_d1(Temp),start_d2(Time),stop_d2(Time),temp_d2(Temp)]), 'auto_thu' ([temp_n(Temp),start_d1(Time),stop_d1(Time),temp_d1(Temp),start_d2(Time),stop_d2(Time),temp_d2(Temp)]), 'auto_tue' ([temp_n(Temp),start_d1(Time),stop_d1(Time),temp_d1(Temp),start_d2(Time),stop_d2(Time),temp_d2(Temp)]), 'auto_wed' ([temp_n(Temp),start_d1(Time),stop_d1(Time),temp_d1(Temp),start_d2(Time),stop_d2(Time),temp_d2(Temp)]), 'name' (String[16]), 'output0' (Byte), 'output1' (Byte), 'permanent_manual' (Boolean), 'pid_d' (Byte), 'pid_i' (Byte), 'pid_int' (Byte), 'pid_p' (Byte), 'room' (Byte), 'sensor' (Byte), 'setp0' (Temp), 'setp1' (Temp), 'setp2' (Temp), 'setp3' (Temp), 'setp4' (Temp), 'setp5' (Temp)
        """
        return [o.serialize() for o in self.__eeprom_controller.read_all(ThermostatConfiguration, fields)]

    def set_thermostat_configuration(self, config):
        """
        Set one thermostat_configuration.

        :param config: The thermostat_configuration to set
        :type config: thermostat_configuration dict: contains 'id' (Id), 'auto_fri' ([temp_n(Temp),start_d1(Time),stop_d1(Time),temp_d1(Temp),start_d2(Time),stop_d2(Time),temp_d2(Temp)]), 'auto_mon' ([temp_n(Temp),start_d1(Time),stop_d1(Time),temp_d1(Temp),start_d2(Time),stop_d2(Time),temp_d2(Temp)]), 'auto_sat' ([temp_n(Temp),start_d1(Time),stop_d1(Time),temp_d1(Temp),start_d2(Time),stop_d2(Time),temp_d2(Temp)]), 'auto_sun' ([temp_n(Temp),start_d1(Time),stop_d1(Time),temp_d1(Temp),start_d2(Time),stop_d2(Time),temp_d2(Temp)]), 'auto_thu' ([temp_n(Temp),start_d1(Time),stop_d1(Time),temp_d1(Temp),start_d2(Time),stop_d2(Time),temp_d2(Temp)]), 'auto_tue' ([temp_n(Temp),start_d1(Time),stop_d1(Time),temp_d1(Temp),start_d2(Time),stop_d2(Time),temp_d2(Temp)]), 'auto_wed' ([temp_n(Temp),start_d1(Time),stop_d1(Time),temp_d1(Temp),start_d2(Time),stop_d2(Time),temp_d2(Temp)]), 'name' (String[16]), 'output0' (Byte), 'output1' (Byte), 'permanent_manual' (Boolean), 'pid_d' (Byte), 'pid_i' (Byte), 'pid_int' (Byte), 'pid_p' (Byte), 'room' (Byte), 'sensor' (Byte), 'setp0' (Temp), 'setp1' (Temp), 'setp2' (Temp), 'setp3' (Temp), 'setp4' (Temp), 'setp5' (Temp)
        """
        self.__eeprom_controller.write(ThermostatConfiguration.deserialize(config))
        self.__observer.invalidate_cache(Observer.Types.THERMOSTATS)

    def set_thermostat_configurations(self, config):
        """
        Set multiple thermostat_configurations.

        :param config: The list of thermostat_configurations to set
        :type config: list of thermostat_configuration dict: contains 'id' (Id), 'auto_fri' ([temp_n(Temp),start_d1(Time),stop_d1(Time),temp_d1(Temp),start_d2(Time),stop_d2(Time),temp_d2(Temp)]), 'auto_mon' ([temp_n(Temp),start_d1(Time),stop_d1(Time),temp_d1(Temp),start_d2(Time),stop_d2(Time),temp_d2(Temp)]), 'auto_sat' ([temp_n(Temp),start_d1(Time),stop_d1(Time),temp_d1(Temp),start_d2(Time),stop_d2(Time),temp_d2(Temp)]), 'auto_sun' ([temp_n(Temp),start_d1(Time),stop_d1(Time),temp_d1(Temp),start_d2(Time),stop_d2(Time),temp_d2(Temp)]), 'auto_thu' ([temp_n(Temp),start_d1(Time),stop_d1(Time),temp_d1(Temp),start_d2(Time),stop_d2(Time),temp_d2(Temp)]), 'auto_tue' ([temp_n(Temp),start_d1(Time),stop_d1(Time),temp_d1(Temp),start_d2(Time),stop_d2(Time),temp_d2(Temp)]), 'auto_wed' ([temp_n(Temp),start_d1(Time),stop_d1(Time),temp_d1(Temp),start_d2(Time),stop_d2(Time),temp_d2(Temp)]), 'name' (String[16]), 'output0' (Byte), 'output1' (Byte), 'permanent_manual' (Boolean), 'pid_d' (Byte), 'pid_i' (Byte), 'pid_int' (Byte), 'pid_p' (Byte), 'room' (Byte), 'sensor' (Byte), 'setp0' (Temp), 'setp1' (Temp), 'setp2' (Temp), 'setp3' (Temp), 'setp4' (Temp), 'setp5' (Temp)
        """
        self.__eeprom_controller.write_batch([ThermostatConfiguration.deserialize(o) for o in config])
        self.__observer.invalidate_cache(Observer.Types.THERMOSTATS)

    def get_sensor_configuration(self, sensor_id, fields=None):
        """
        Get a specific sensor_configuration defined by its id.

        :param sensor_id: The id of the sensor_configuration
        :type sensor_id: Id
        :param fields: The field of the sensor_configuration to get. (None gets all fields)
        :type fields: List of strings
        :returns: sensor_configuration dict: contains 'id' (Id), 'name' (String[16]), 'offset' (SignedTemp(-7.5 to 7.5 degrees)), 'room' (Byte), 'virtual' (Boolean)
        """
        return self.__eeprom_controller.read(SensorConfiguration, sensor_id, fields).serialize()

    def get_sensor_configurations(self, fields=None):
        """
        Get all sensor_configurations.

        :param fields: The field of the sensor_configuration to get. (None gets all fields)
        :type fields: List of strings
        :returns: list of sensor_configuration dict: contains 'id' (Id), 'name' (String[16]), 'offset' (SignedTemp(-7.5 to 7.5 degrees)), 'room' (Byte), 'virtual' (Boolean)
        """
        return [o.serialize() for o in self.__eeprom_controller.read_all(SensorConfiguration, fields)]

    def set_sensor_configuration(self, config):
        """
        Set one sensor_configuration.

        :param config: The sensor_configuration to set
        :type config: sensor_configuration dict: contains 'id' (Id), 'name' (String[16]), 'offset' (SignedTemp(-7.5 to 7.5 degrees)), 'room' (Byte), 'virtual' (Boolean)
        """
        self.__eeprom_controller.write(SensorConfiguration.deserialize(config))

    def set_sensor_configurations(self, config):
        """
        Set multiple sensor_configurations.

        :param config: The list of sensor_configurations to set
        :type config: list of sensor_configuration dict: contains 'id' (Id), 'name' (String[16]), 'offset' (SignedTemp(-7.5 to 7.5 degrees)), 'room' (Byte), 'virtual' (Boolean)
        """
        self.__eeprom_controller.write_batch([SensorConfiguration.deserialize(o) for o in config])

    def get_pump_group_configuration(self, pump_group_id, fields=None):
        """
        Get a specific pump_group_configuration defined by its id.

        :param pump_group_id: The id of the pump_group_configuration
        :type pump_group_id: Id
        :param fields: The field of the pump_group_configuration to get. (None gets all fields)
        :type fields: List of strings
        :returns: pump_group_configuration dict: contains 'id' (Id), 'outputs' (CSV[32]), 'room' (Byte)
        """
        return self.__eeprom_controller.read(PumpGroupConfiguration, pump_group_id, fields).serialize()

    def get_pump_group_configurations(self, fields=None):
        """
        Get all pump_group_configurations.

        :param fields: The field of the pump_group_configuration to get. (None gets all fields)
        :type fields: List of strings
        :returns: list of pump_group_configuration dict: contains 'id' (Id), 'outputs' (CSV[32]), 'room' (Byte)
        """
        return [o.serialize() for o in self.__eeprom_controller.read_all(PumpGroupConfiguration, fields)]

    def set_pump_group_configuration(self, config):
        """
        Set one pump_group_configuration.

        :param config: The pump_group_configuration to set
        :type config: pump_group_configuration dict: contains 'id' (Id), 'outputs' (CSV[32]), 'room' (Byte)
        """
        self.__eeprom_controller.write(PumpGroupConfiguration.deserialize(config))

    def set_pump_group_configurations(self, config):
        """
        Set multiple pump_group_configurations.

        :param config: The list of pump_group_configurations to set
        :type config: list of pump_group_configuration dict: contains 'id' (Id), 'outputs' (CSV[32]), 'room' (Byte)
        """
        self.__eeprom_controller.write_batch([PumpGroupConfiguration.deserialize(o) for o in config])

    def get_cooling_configuration(self, cooling_id, fields=None):
        """
        Get a specific cooling_configuration defined by its id.

        :param cooling_id: The id of the cooling_configuration
        :type cooling_id: Id
        :param fields: The field of the cooling_configuration to get. (None gets all fields)
        :type fields: List of strings
        :returns: cooling_configuration dict: contains 'id' (Id), 'auto_fri' ([temp_n(Temp),start_d1(Time),stop_d1(Time),temp_d1(Temp),start_d2(Time),stop_d2(Time),temp_d2(Temp)]), 'auto_mon' ([temp_n(Temp),start_d1(Time),stop_d1(Time),temp_d1(Temp),start_d2(Time),stop_d2(Time),temp_d2(Temp)]), 'auto_sat' ([temp_n(Temp),start_d1(Time),stop_d1(Time),temp_d1(Temp),start_d2(Time),stop_d2(Time),temp_d2(Temp)]), 'auto_sun' ([temp_n(Temp),start_d1(Time),stop_d1(Time),temp_d1(Temp),start_d2(Time),stop_d2(Time),temp_d2(Temp)]), 'auto_thu' ([temp_n(Temp),start_d1(Time),stop_d1(Time),temp_d1(Temp),start_d2(Time),stop_d2(Time),temp_d2(Temp)]), 'auto_tue' ([temp_n(Temp),start_d1(Time),stop_d1(Time),temp_d1(Temp),start_d2(Time),stop_d2(Time),temp_d2(Temp)]), 'auto_wed' ([temp_n(Temp),start_d1(Time),stop_d1(Time),temp_d1(Temp),start_d2(Time),stop_d2(Time),temp_d2(Temp)]), 'name' (String[16]), 'output0' (Byte), 'output1' (Byte), 'permanent_manual' (Boolean), 'pid_d' (Byte), 'pid_i' (Byte), 'pid_int' (Byte), 'pid_p' (Byte), 'room' (Byte), 'sensor' (Byte), 'setp0' (Temp), 'setp1' (Temp), 'setp2' (Temp), 'setp3' (Temp), 'setp4' (Temp), 'setp5' (Temp)
        """
        return self.__eeprom_controller.read(CoolingConfiguration, cooling_id, fields).serialize()

    def get_cooling_configurations(self, fields=None):
        """
        Get all cooling_configurations.

        :param fields: The field of the cooling_configuration to get. (None gets all fields)
        :type fields: List of strings
        :returns: list of cooling_configuration dict: contains 'id' (Id), 'auto_fri' ([temp_n(Temp),start_d1(Time),stop_d1(Time),temp_d1(Temp),start_d2(Time),stop_d2(Time),temp_d2(Temp)]), 'auto_mon' ([temp_n(Temp),start_d1(Time),stop_d1(Time),temp_d1(Temp),start_d2(Time),stop_d2(Time),temp_d2(Temp)]), 'auto_sat' ([temp_n(Temp),start_d1(Time),stop_d1(Time),temp_d1(Temp),start_d2(Time),stop_d2(Time),temp_d2(Temp)]), 'auto_sun' ([temp_n(Temp),start_d1(Time),stop_d1(Time),temp_d1(Temp),start_d2(Time),stop_d2(Time),temp_d2(Temp)]), 'auto_thu' ([temp_n(Temp),start_d1(Time),stop_d1(Time),temp_d1(Temp),start_d2(Time),stop_d2(Time),temp_d2(Temp)]), 'auto_tue' ([temp_n(Temp),start_d1(Time),stop_d1(Time),temp_d1(Temp),start_d2(Time),stop_d2(Time),temp_d2(Temp)]), 'auto_wed' ([temp_n(Temp),start_d1(Time),stop_d1(Time),temp_d1(Temp),start_d2(Time),stop_d2(Time),temp_d2(Temp)]), 'name' (String[16]), 'output0' (Byte), 'output1' (Byte), 'permanent_manual' (Boolean), 'pid_d' (Byte), 'pid_i' (Byte), 'pid_int' (Byte), 'pid_p' (Byte), 'room' (Byte), 'sensor' (Byte), 'setp0' (Temp), 'setp1' (Temp), 'setp2' (Temp), 'setp3' (Temp), 'setp4' (Temp), 'setp5' (Temp)
        """
        return [o.serialize() for o in self.__eeprom_controller.read_all(CoolingConfiguration, fields)]

    def set_cooling_configuration(self, config):
        """
        Set one cooling_configuration.

        :param config: The cooling_configuration to set
        :type config: cooling_configuration dict: contains 'id' (Id), 'auto_fri' ([temp_n(Temp),start_d1(Time),stop_d1(Time),temp_d1(Temp),start_d2(Time),stop_d2(Time),temp_d2(Temp)]), 'auto_mon' ([temp_n(Temp),start_d1(Time),stop_d1(Time),temp_d1(Temp),start_d2(Time),stop_d2(Time),temp_d2(Temp)]), 'auto_sat' ([temp_n(Temp),start_d1(Time),stop_d1(Time),temp_d1(Temp),start_d2(Time),stop_d2(Time),temp_d2(Temp)]), 'auto_sun' ([temp_n(Temp),start_d1(Time),stop_d1(Time),temp_d1(Temp),start_d2(Time),stop_d2(Time),temp_d2(Temp)]), 'auto_thu' ([temp_n(Temp),start_d1(Time),stop_d1(Time),temp_d1(Temp),start_d2(Time),stop_d2(Time),temp_d2(Temp)]), 'auto_tue' ([temp_n(Temp),start_d1(Time),stop_d1(Time),temp_d1(Temp),start_d2(Time),stop_d2(Time),temp_d2(Temp)]), 'auto_wed' ([temp_n(Temp),start_d1(Time),stop_d1(Time),temp_d1(Temp),start_d2(Time),stop_d2(Time),temp_d2(Temp)]), 'name' (String[16]), 'output0' (Byte), 'output1' (Byte), 'permanent_manual' (Boolean), 'pid_d' (Byte), 'pid_i' (Byte), 'pid_int' (Byte), 'pid_p' (Byte), 'room' (Byte), 'sensor' (Byte), 'setp0' (Temp), 'setp1' (Temp), 'setp2' (Temp), 'setp3' (Temp), 'setp4' (Temp), 'setp5' (Temp)
        """
        self.__eeprom_controller.write(CoolingConfiguration.deserialize(config))
        self.__observer.invalidate_cache(Observer.Types.THERMOSTATS)

    def set_cooling_configurations(self, config):
        """
        Set multiple cooling_configurations.

        :param config: The list of cooling_configurations to set
        :type config: list of cooling_configuration dict: contains 'id' (Id), 'auto_fri' ([temp_n(Temp),start_d1(Time),stop_d1(Time),temp_d1(Temp),start_d2(Time),stop_d2(Time),temp_d2(Temp)]), 'auto_mon' ([temp_n(Temp),start_d1(Time),stop_d1(Time),temp_d1(Temp),start_d2(Time),stop_d2(Time),temp_d2(Temp)]), 'auto_sat' ([temp_n(Temp),start_d1(Time),stop_d1(Time),temp_d1(Temp),start_d2(Time),stop_d2(Time),temp_d2(Temp)]), 'auto_sun' ([temp_n(Temp),start_d1(Time),stop_d1(Time),temp_d1(Temp),start_d2(Time),stop_d2(Time),temp_d2(Temp)]), 'auto_thu' ([temp_n(Temp),start_d1(Time),stop_d1(Time),temp_d1(Temp),start_d2(Time),stop_d2(Time),temp_d2(Temp)]), 'auto_tue' ([temp_n(Temp),start_d1(Time),stop_d1(Time),temp_d1(Temp),start_d2(Time),stop_d2(Time),temp_d2(Temp)]), 'auto_wed' ([temp_n(Temp),start_d1(Time),stop_d1(Time),temp_d1(Temp),start_d2(Time),stop_d2(Time),temp_d2(Temp)]), 'name' (String[16]), 'output0' (Byte), 'output1' (Byte), 'permanent_manual' (Boolean), 'pid_d' (Byte), 'pid_i' (Byte), 'pid_int' (Byte), 'pid_p' (Byte), 'room' (Byte), 'sensor' (Byte), 'setp0' (Temp), 'setp1' (Temp), 'setp2' (Temp), 'setp3' (Temp), 'setp4' (Temp), 'setp5' (Temp)
        """
        self.__eeprom_controller.write_batch([CoolingConfiguration.deserialize(o) for o in config])
        self.__observer.invalidate_cache(Observer.Types.THERMOSTATS)

    def get_cooling_pump_group_configuration(self, pump_group_id, fields=None):
        """
        Get a specific cooling_pump_group_configuration defined by its id.

        :param pump_group_id: The id of the cooling_pump_group_configuration
        :type pump_group_id: Id
        :param fields: The field of the cooling_pump_group_configuration to get. (None gets all fields)
        :type fields: List of strings
        :returns: cooling_pump_group_configuration dict: contains 'id' (Id), 'outputs' (CSV[32]), 'room' (Byte)
        """
        return self.__eeprom_controller.read(CoolingPumpGroupConfiguration, pump_group_id, fields).serialize()

    def get_cooling_pump_group_configurations(self, fields=None):
        """
        Get all cooling_pump_group_configurations.

        :param fields: The field of the cooling_pump_group_configuration to get. (None gets all fields)
        :type fields: List of strings
        :returns: list of cooling_pump_group_configuration dict: contains 'id' (Id), 'outputs' (CSV[32]), 'room' (Byte)
        """
        return [o.serialize() for o in self.__eeprom_controller.read_all(CoolingPumpGroupConfiguration, fields)]

    def set_cooling_pump_group_configuration(self, config):
        """
        Set one cooling_pump_group_configuration.

        :param config: The cooling_pump_group_configuration to set
        :type config: cooling_pump_group_configuration dict: contains 'id' (Id), 'outputs' (CSV[32]), 'room' (Byte)
        """
        self.__eeprom_controller.write(CoolingPumpGroupConfiguration.deserialize(config))

    def set_cooling_pump_group_configurations(self, config):
        """
        Set multiple cooling_pump_group_configurations.

        :param config: The list of cooling_pump_group_configurations to set
        :type config: list of cooling_pump_group_configuration dict: contains 'id' (Id), 'outputs' (CSV[32]), 'room' (Byte)
        """
        self.__eeprom_controller.write_batch([CoolingPumpGroupConfiguration.deserialize(o) for o in config])

    def get_global_rtd10_configuration(self, fields=None):
        """
        Get the global_rtd10_configuration.

        :param fields: The field of the global_rtd10_configuration to get. (None gets all fields)
        :type fields: List of strings
        :returns: global_rtd10_configuration dict: contains 'output_value_cooling_16' (Byte), 'output_value_cooling_16_5' (Byte), 'output_value_cooling_17' (Byte), 'output_value_cooling_17_5' (Byte), 'output_value_cooling_18' (Byte), 'output_value_cooling_18_5' (Byte), 'output_value_cooling_19' (Byte), 'output_value_cooling_19_5' (Byte), 'output_value_cooling_20' (Byte), 'output_value_cooling_20_5' (Byte), 'output_value_cooling_21' (Byte), 'output_value_cooling_21_5' (Byte), 'output_value_cooling_22' (Byte), 'output_value_cooling_22_5' (Byte), 'output_value_cooling_23' (Byte), 'output_value_cooling_23_5' (Byte), 'output_value_cooling_24' (Byte), 'output_value_heating_16' (Byte), 'output_value_heating_16_5' (Byte), 'output_value_heating_17' (Byte), 'output_value_heating_17_5' (Byte), 'output_value_heating_18' (Byte), 'output_value_heating_18_5' (Byte), 'output_value_heating_19' (Byte), 'output_value_heating_19_5' (Byte), 'output_value_heating_20' (Byte), 'output_value_heating_20_5' (Byte), 'output_value_heating_21' (Byte), 'output_value_heating_21_5' (Byte), 'output_value_heating_22' (Byte), 'output_value_heating_22_5' (Byte), 'output_value_heating_23' (Byte), 'output_value_heating_23_5' (Byte), 'output_value_heating_24' (Byte)
        """
        return self.__eeprom_controller.read(GlobalRTD10Configuration, fields).serialize()

    def set_global_rtd10_configuration(self, config):
        """
        Set the global_rtd10_configuration.

        :param config: The global_rtd10_configuration to set
        :type config: global_rtd10_configuration dict: contains 'output_value_cooling_16' (Byte), 'output_value_cooling_16_5' (Byte), 'output_value_cooling_17' (Byte), 'output_value_cooling_17_5' (Byte), 'output_value_cooling_18' (Byte), 'output_value_cooling_18_5' (Byte), 'output_value_cooling_19' (Byte), 'output_value_cooling_19_5' (Byte), 'output_value_cooling_20' (Byte), 'output_value_cooling_20_5' (Byte), 'output_value_cooling_21' (Byte), 'output_value_cooling_21_5' (Byte), 'output_value_cooling_22' (Byte), 'output_value_cooling_22_5' (Byte), 'output_value_cooling_23' (Byte), 'output_value_cooling_23_5' (Byte), 'output_value_cooling_24' (Byte), 'output_value_heating_16' (Byte), 'output_value_heating_16_5' (Byte), 'output_value_heating_17' (Byte), 'output_value_heating_17_5' (Byte), 'output_value_heating_18' (Byte), 'output_value_heating_18_5' (Byte), 'output_value_heating_19' (Byte), 'output_value_heating_19_5' (Byte), 'output_value_heating_20' (Byte), 'output_value_heating_20_5' (Byte), 'output_value_heating_21' (Byte), 'output_value_heating_21_5' (Byte), 'output_value_heating_22' (Byte), 'output_value_heating_22_5' (Byte), 'output_value_heating_23' (Byte), 'output_value_heating_23_5' (Byte), 'output_value_heating_24' (Byte)
        """
        self.__eeprom_controller.write(GlobalRTD10Configuration.deserialize(config))

    def get_rtd10_heating_configuration(self, heating_id, fields=None):
        """
        Get a specific rtd10_heating_configuration defined by its id.

        :param heating_id: The id of the rtd10_heating_configuration
        :type heating_id: Id
        :param fields: The field of the rtd10_heating_configuration to get. (None gets all fields)
        :type fields: List of strings
        :returns: rtd10_heating_configuration dict: contains 'id' (Id), 'mode_output' (Byte), 'mode_value' (Byte), 'on_off_output' (Byte), 'poke_angle_output' (Byte), 'poke_angle_value' (Byte), 'room' (Byte), 'temp_setpoint_output' (Byte), 'ventilation_speed_output' (Byte), 'ventilation_speed_value' (Byte)
        """
        return self.__eeprom_controller.read(RTD10HeatingConfiguration, heating_id, fields).serialize()

    def get_rtd10_heating_configurations(self, fields=None):
        """
        Get all rtd10_heating_configurations.

        :param fields: The field of the rtd10_heating_configuration to get. (None gets all fields)
        :type fields: List of strings
        :returns: list of rtd10_heating_configuration dict: contains 'id' (Id), 'mode_output' (Byte), 'mode_value' (Byte), 'on_off_output' (Byte), 'poke_angle_output' (Byte), 'poke_angle_value' (Byte), 'room' (Byte), 'temp_setpoint_output' (Byte), 'ventilation_speed_output' (Byte), 'ventilation_speed_value' (Byte)
        """
        return [o.serialize() for o in self.__eeprom_controller.read_all(RTD10HeatingConfiguration, fields)]

    def set_rtd10_heating_configuration(self, config):
        """
        Set one rtd10_heating_configuration.

        :param config: The rtd10_heating_configuration to set
        :type config: rtd10_heating_configuration dict: contains 'id' (Id), 'mode_output' (Byte), 'mode_value' (Byte), 'on_off_output' (Byte), 'poke_angle_output' (Byte), 'poke_angle_value' (Byte), 'room' (Byte), 'temp_setpoint_output' (Byte), 'ventilation_speed_output' (Byte), 'ventilation_speed_value' (Byte)
        """
        self.__eeprom_controller.write(RTD10HeatingConfiguration.deserialize(config))

    def set_rtd10_heating_configurations(self, config):
        """
        Set multiple rtd10_heating_configurations.

        :param config: The list of rtd10_heating_configurations to set
        :type config: list of rtd10_heating_configuration dict: contains 'id' (Id), 'mode_output' (Byte), 'mode_value' (Byte), 'on_off_output' (Byte), 'poke_angle_output' (Byte), 'poke_angle_value' (Byte), 'room' (Byte), 'temp_setpoint_output' (Byte), 'ventilation_speed_output' (Byte), 'ventilation_speed_value' (Byte)
        """
        self.__eeprom_controller.write_batch([RTD10HeatingConfiguration.deserialize(o) for o in config])

    def get_rtd10_cooling_configuration(self, cooling_id, fields=None):
        """
        Get a specific rtd10_cooling_configuration defined by its id.

        :param cooling_id: The id of the rtd10_cooling_configuration
        :type cooling_id: Id
        :param fields: The field of the rtd10_cooling_configuration to get. (None gets all fields)
        :type fields: List of strings
        :returns: rtd10_cooling_configuration dict: contains 'id' (Id), 'mode_output' (Byte), 'mode_value' (Byte), 'on_off_output' (Byte), 'poke_angle_output' (Byte), 'poke_angle_value' (Byte), 'room' (Byte), 'temp_setpoint_output' (Byte), 'ventilation_speed_output' (Byte), 'ventilation_speed_value' (Byte)
        """
        return self.__eeprom_controller.read(RTD10CoolingConfiguration, cooling_id, fields).serialize()

    def get_rtd10_cooling_configurations(self, fields=None):
        """
        Get all rtd10_cooling_configurations.

        :param fields: The field of the rtd10_cooling_configuration to get. (None gets all fields)
        :type fields: List of strings
        :returns: list of rtd10_cooling_configuration dict: contains 'id' (Id), 'mode_output' (Byte), 'mode_value' (Byte), 'on_off_output' (Byte), 'poke_angle_output' (Byte), 'poke_angle_value' (Byte), 'room' (Byte), 'temp_setpoint_output' (Byte), 'ventilation_speed_output' (Byte), 'ventilation_speed_value' (Byte)
        """
        return [o.serialize() for o in self.__eeprom_controller.read_all(RTD10CoolingConfiguration, fields)]

    def set_rtd10_cooling_configuration(self, config):
        """
        Set one rtd10_cooling_configuration.

        :param config: The rtd10_cooling_configuration to set
        :type config: rtd10_cooling_configuration dict: contains 'id' (Id), 'mode_output' (Byte), 'mode_value' (Byte), 'on_off_output' (Byte), 'poke_angle_output' (Byte), 'poke_angle_value' (Byte), 'room' (Byte), 'temp_setpoint_output' (Byte), 'ventilation_speed_output' (Byte), 'ventilation_speed_value' (Byte)
        """
        self.__eeprom_controller.write(RTD10CoolingConfiguration.deserialize(config))

    def set_rtd10_cooling_configurations(self, config):
        """
        Set multiple rtd10_cooling_configurations.

        :param config: The list of rtd10_cooling_configurations to set
        :type config: list of rtd10_cooling_configuration dict: contains 'id' (Id), 'mode_output' (Byte), 'mode_value' (Byte), 'on_off_output' (Byte), 'poke_angle_output' (Byte), 'poke_angle_value' (Byte), 'room' (Byte), 'temp_setpoint_output' (Byte), 'ventilation_speed_output' (Byte), 'ventilation_speed_value' (Byte)
        """
        self.__eeprom_controller.write_batch([RTD10CoolingConfiguration.deserialize(o) for o in config])

    def get_group_action_configuration(self, group_action_id, fields=None):
        """
        Get a specific group_action_configuration defined by its id.

        :param group_action_id: The id of the group_action_configuration
        :type group_action_id: Id
        :param fields: The field of the group_action_configuration to get. (None gets all fields)
        :type fields: List of strings
        :returns: group_action_configuration dict: contains 'id' (Id), 'actions' (Actions[16]), 'name' (String[16])
        """
        return self.__eeprom_controller.read(GroupActionConfiguration, group_action_id, fields).serialize()

    def get_group_action_configurations(self, fields=None):
        """
        Get all group_action_configurations.

        :param fields: The field of the group_action_configuration to get. (None gets all fields)
        :type fields: List of strings
        :returns: list of group_action_configuration dict: contains 'id' (Id), 'actions' (Actions[16]), 'name' (String[16])
        """
        return [o.serialize() for o in self.__eeprom_controller.read_all(GroupActionConfiguration, fields)]

    def set_group_action_configuration(self, config):
        """
        Set one group_action_configuration.

        :param config: The group_action_configuration to set
        :type config: group_action_configuration dict: contains 'id' (Id), 'actions' (Actions[16]), 'name' (String[16])
        """
        self.__eeprom_controller.write(GroupActionConfiguration.deserialize(config))

    def set_group_action_configurations(self, config):
        """
        Set multiple group_action_configurations.

        :param config: The list of group_action_configurations to set
        :type config: list of group_action_configuration dict: contains 'id' (Id), 'actions' (Actions[16]), 'name' (String[16])
        """
        self.__eeprom_controller.write_batch([GroupActionConfiguration.deserialize(o) for o in config])

    def get_scheduled_action_configuration(self, scheduled_action_id, fields=None):
        """
        Get a specific scheduled_action_configuration defined by its id.

        :param scheduled_action_id: The id of the scheduled_action_configuration
        :type scheduled_action_id: Id
        :param fields: The field of the scheduled_action_configuration to get. (None gets all fields)
        :type fields: List of strings
        :returns: scheduled_action_configuration dict: contains 'id' (Id), 'action' (Actions[1]), 'day' (Byte), 'hour' (Byte), 'minute' (Byte)
        """
        return self.__eeprom_controller.read(ScheduledActionConfiguration, scheduled_action_id, fields).serialize()

    def get_scheduled_action_configurations(self, fields=None):
        """
        Get all scheduled_action_configurations.

        :param fields: The field of the scheduled_action_configuration to get. (None gets all fields)
        :type fields: List of strings
        :returns: list of scheduled_action_configuration dict: contains 'id' (Id), 'action' (Actions[1]), 'day' (Byte), 'hour' (Byte), 'minute' (Byte)
        """
        return [o.serialize() for o in self.__eeprom_controller.read_all(ScheduledActionConfiguration, fields)]

    def set_scheduled_action_configuration(self, config):
        """
        Set one scheduled_action_configuration.

        :param config: The scheduled_action_configuration to set
        :type config: scheduled_action_configuration dict: contains 'id' (Id), 'action' (Actions[1]), 'day' (Byte), 'hour' (Byte), 'minute' (Byte)
        """
        self.__eeprom_controller.write(ScheduledActionConfiguration.deserialize(config))

    def set_scheduled_action_configurations(self, config):
        """
        Set multiple scheduled_action_configurations.

        :param config: The list of scheduled_action_configurations to set
        :type config: list of scheduled_action_configuration dict: contains 'id' (Id), 'action' (Actions[1]), 'day' (Byte), 'hour' (Byte), 'minute' (Byte)
        """
        self.__eeprom_controller.write_batch([ScheduledActionConfiguration.deserialize(o) for o in config])

    def get_startup_action_configuration(self, fields=None):
        """
        Get the startup_action_configuration.

        :param fields: The field of the startup_action_configuration to get. (None gets all fields)
        :type fields: List of strings
        :returns: startup_action_configuration dict: contains 'actions' (Actions[100])
        """
        return self.__eeprom_controller.read(StartupActionConfiguration, fields).serialize()

    def set_startup_action_configuration(self, config):
        """
        Set the startup_action_configuration.

        :param config: The startup_action_configuration to set
        :type config: startup_action_configuration dict: contains 'actions' (Actions[100])
        """
        self.__eeprom_controller.write(StartupActionConfiguration.deserialize(config))

    def get_dimmer_configuration(self, fields=None):
        """
        Get the dimmer_configuration.

        :param fields: The field of the dimmer_configuration to get. (None gets all fields)
        :type fields: List of strings
        :returns: dimmer_configuration dict: contains 'dim_memory' (Byte), 'dim_step' (Byte), 'dim_wait_cycle' (Byte), 'min_dim_level' (Byte)
        """
        return self.__eeprom_controller.read(DimmerConfiguration, fields).serialize()

    def set_dimmer_configuration(self, config):
        """
        Set the dimmer_configuration.

        :param config: The dimmer_configuration to set
        :type config: dimmer_configuration dict: contains 'dim_memory' (Byte), 'dim_step' (Byte), 'dim_wait_cycle' (Byte), 'min_dim_level' (Byte)
        """
        self.__eeprom_controller.write(DimmerConfiguration.deserialize(config))

    def get_global_thermostat_configuration(self, fields=None):
        """
        Get the global_thermostat_configuration.

        :param fields: The field of the global_thermostat_configuration to get. (None gets all fields)
        :type fields: List of strings
        :returns: global_thermostat_configuration dict: contains 'outside_sensor' (Byte), 'pump_delay' (Byte), 'switch_to_cooling_output_0' (Byte), 'switch_to_cooling_output_1' (Byte), 'switch_to_cooling_output_2' (Byte), 'switch_to_cooling_output_3' (Byte), 'switch_to_cooling_value_0' (Byte), 'switch_to_cooling_value_1' (Byte), 'switch_to_cooling_value_2' (Byte), 'switch_to_cooling_value_3' (Byte), 'switch_to_heating_output_0' (Byte), 'switch_to_heating_output_1' (Byte), 'switch_to_heating_output_2' (Byte), 'switch_to_heating_output_3' (Byte), 'switch_to_heating_value_0' (Byte), 'switch_to_heating_value_1' (Byte), 'switch_to_heating_value_2' (Byte), 'switch_to_heating_value_3' (Byte), 'threshold_temp' (Temp)
        """
        return self.__eeprom_controller.read(GlobalThermostatConfiguration, fields).serialize()

    def set_global_thermostat_configuration(self, config):
        """
        Set the global_thermostat_configuration.

        :param config: The global_thermostat_configuration to set
        :type config: global_thermostat_configuration dict: contains 'outside_sensor' (Byte), 'pump_delay' (Byte), 'switch_to_cooling_output_0' (Byte), 'switch_to_cooling_output_1' (Byte), 'switch_to_cooling_output_2' (Byte), 'switch_to_cooling_output_3' (Byte), 'switch_to_cooling_value_0' (Byte), 'switch_to_cooling_value_1' (Byte), 'switch_to_cooling_value_2' (Byte), 'switch_to_cooling_value_3' (Byte), 'switch_to_heating_output_0' (Byte), 'switch_to_heating_output_1' (Byte), 'switch_to_heating_output_2' (Byte), 'switch_to_heating_output_3' (Byte), 'switch_to_heating_value_0' (Byte), 'switch_to_heating_value_1' (Byte), 'switch_to_heating_value_2' (Byte), 'switch_to_heating_value_3' (Byte), 'threshold_temp' (Temp)
        """
        if 'outside_sensor' in config:
            if config['outside_sensor'] == 255:
                config['threshold_temp'] = 50  # Works around a master issue where the thermostat would be turned off in case there is no outside sensor.
        self.__eeprom_controller.write(GlobalThermostatConfiguration.deserialize(config))
        self.__observer.invalidate_cache(Observer.Types.THERMOSTATS)

    def get_can_led_configuration(self, can_led_id, fields=None):
        """
        Get a specific can_led_configuration defined by its id.

        :param can_led_id: The id of the can_led_configuration
        :type can_led_id: Id
        :param fields: The field of the can_led_configuration to get. (None gets all fields)
        :type fields: List of strings
        :returns: can_led_configuration dict: contains 'id' (Id), 'can_led_1_function' (Enum), 'can_led_1_id' (Byte), 'can_led_2_function' (Enum), 'can_led_2_id' (Byte), 'can_led_3_function' (Enum), 'can_led_3_id' (Byte), 'can_led_4_function' (Enum), 'can_led_4_id' (Byte), 'room' (Byte)
        """
        return self.__eeprom_controller.read(CanLedConfiguration, can_led_id, fields).serialize()

    def get_can_led_configurations(self, fields=None):
        """
        Get all can_led_configurations.

        :param fields: The field of the can_led_configuration to get. (None gets all fields)
        :type fields: List of strings
        :returns: list of can_led_configuration dict: contains 'id' (Id), 'can_led_1_function' (Enum), 'can_led_1_id' (Byte), 'can_led_2_function' (Enum), 'can_led_2_id' (Byte), 'can_led_3_function' (Enum), 'can_led_3_id' (Byte), 'can_led_4_function' (Enum), 'can_led_4_id' (Byte), 'room' (Byte)
        """
        return [o.serialize() for o in self.__eeprom_controller.read_all(CanLedConfiguration, fields)]

    def set_can_led_configuration(self, config):
        """
        Set one can_led_configuration.

        :param config: The can_led_configuration to set
        :type config: can_led_configuration dict: contains 'id' (Id), 'can_led_1_function' (Enum), 'can_led_1_id' (Byte), 'can_led_2_function' (Enum), 'can_led_2_id' (Byte), 'can_led_3_function' (Enum), 'can_led_3_id' (Byte), 'can_led_4_function' (Enum), 'can_led_4_id' (Byte), 'room' (Byte)
        """
        self.__eeprom_controller.write(CanLedConfiguration.deserialize(config))

    def set_can_led_configurations(self, config):
        """
        Set multiple can_led_configurations.

        :param config: The list of can_led_configurations to set
        :type config: list of can_led_configuration dict: contains 'id' (Id), 'can_led_1_function' (Enum), 'can_led_1_id' (Byte), 'can_led_2_function' (Enum), 'can_led_2_id' (Byte), 'can_led_3_function' (Enum), 'can_led_3_id' (Byte), 'can_led_4_function' (Enum), 'can_led_4_id' (Byte), 'room' (Byte)
        """
        self.__eeprom_controller.write_batch([CanLedConfiguration.deserialize(o) for o in config])

    def get_room_configuration(self, room_id, fields=None):
        """
        Get a specific room_configuration defined by its id.

        :param room_id: The id of the room_configuration
        :type room_id: Id
        :param fields: The field of the room_configuration to get. (None gets all fields)
        :type fields: List of strings
        :returns: room_configuration dict: contains 'id' (Id), 'floor' (Byte), 'name' (String)
        """
        return self.__eeprom_controller.read(RoomConfiguration, room_id, fields).serialize()

    def get_room_configurations(self, fields=None):
        """
        Get all room_configurations.

        :param fields: The field of the room_configuration to get. (None gets all fields)
        :type fields: List of strings
        :returns: list of room_configuration dict: contains 'id' (Id), 'floor' (Byte), 'name' (String)
        """
        return [o.serialize() for o in self.__eeprom_controller.read_all(RoomConfiguration, fields)]

    def set_room_configuration(self, config):
        """
        Set one room_configuration.

        :param config: The room_configuration to set
        :type config: room_configuration dict: contains 'id' (Id), 'floor' (Byte), 'name' (String)
        """
        self.__eeprom_controller.write(RoomConfiguration.deserialize(config))

    def set_room_configurations(self, config):
        """
        Set multiple room_configurations.

        :param config: The list of room_configurations to set
        :type config: list of room_configuration dict: contains 'id' (Id), 'floor' (Byte), 'name' (String)
        """
        self.__eeprom_controller.write_batch([RoomConfiguration.deserialize(o) for o in config])

    # End of auto generated functions

    def get_reset_eeprom_dirty_flag(self):
        dirty = self.__eeprom_controller.dirty
        self.__eeprom_controller.dirty = False
        return dirty

    # Power functions

    def get_power_modules(self):
        """ Get information on the power modules.

        :returns: List of dict depending on the version of the power module. All versions \
        contain 'id', 'name', 'input0', 'input1', 'input2', 'input3', 'input4', 'input5', \
        'input6', 'input7', 'times0', 'times1', 'times2', 'times3', 'times4', 'times5', 'times6', \
        'times7'. For the 8-port power it also contains 'sensor0', 'sensor1', 'sensor2', \
        'sensor3', 'sensor4', 'sensor5', 'sensor6', 'sensor7'. For the 12-port power module also \
        contains 'input8', 'input9', 'input10', 'input11', 'times8', 'times9', 'times10', \
        'times11'.
        """
        modules = self.__power_controller.get_power_modules().values()

        def translate_address(_module):
            """ Translate the address from an integer to the external address format (eg. E1). """
            _module['address'] = 'E' + str(_module['address'])
            return _module

        return [translate_address(mod) for mod in modules]

    def set_power_modules(self, modules):
        """ Set information for the power modules.

        :param modules: list of dict depending on the version of the power module. All versions \
        contain 'id', 'name', 'input0', 'input1', 'input2', 'input3', 'input4', 'input5', \
        'input6', 'input7', 'times0', 'times1', 'times2', 'times3', 'times4', 'times5', 'times6', \
        'times7'. For the 8-port power it also contains 'sensor0', 'sensor1', 'sensor2', \
        'sensor3', 'sensor4', 'sensor5', 'sensor6', 'sensor7'. For the 12-port power module also \
        contains 'input8', 'input9', 'input10', 'input11', 'times8', 'times9', 'times10', \
        'times11'.
        :returns: empty dict.
        """
        for mod in modules:
            self.__power_controller.update_power_module(mod)

            version = self.__power_controller.get_version(mod['id'])
            addr = self.__power_controller.get_address(mod['id'])
            if version == power_api.POWER_API_8_PORTS:
                def _check_sid(key):
                    # 2 = 25A, 3 = 50A
                    if mod[key] in [2, 3]:
                        return mod[key]
                    return 2
                self.__power_communicator.do_command(
                    addr, power_api.set_sensor_types(version),
                    *[_check_sid('sensor{0}'.format(i)) for i in xrange(power_api.NUM_PORTS[version])]
                )
            elif version == power_api.POWER_API_12_PORTS:
                def _convert_ccf(key):
                    try:
                        if mod[key] == 2:  # 12.5 A
                            return 0.5
                        if mod[key] in [3, 4, 5, 6]:  # 25 A, 50 A, 100 A, 200 A
                            return int(math.pow(2, mod[key] - 3))
                        return mod[key] / 25.0
                    except Exception:
                        # In case of calculation errors, default to 12.5 A
                        return 0.5
                self.__power_communicator.do_command(
                    addr, power_api.set_current_clamp_factor(version),
                    *[_convert_ccf('sensor{0}'.format(i)) for i in xrange(power_api.NUM_PORTS[version])]
                )

                def _convert_sci(key):
                    if key not in mod:
                        return 0
                    return 1 if mod[key] in [True, 1] else 0
                self.__power_communicator.do_command(
                    addr, power_api.set_current_inverse(version),
                    *[_convert_sci('inverted{0}'.format(i)) for i in xrange(power_api.NUM_PORTS[version])]
                )
            else:
                raise ValueError('Unknown power api version')

        return dict()

    def get_realtime_power(self):
        """ Get the realtime power measurement values.

        :returns: dict with the module id as key and the following array as value: \
        [voltage, frequency, current, power].
        """
        output = dict()

        modules = self.__power_controller.get_power_modules()
        for module_id in sorted(modules.keys()):
            try:
                addr = modules[module_id]['address']
                version = modules[module_id]['version']
                num_ports = power_api.NUM_PORTS[version]

                if version == power_api.POWER_API_8_PORTS:
                    raw_volt = self.__power_communicator.do_command(addr,
                                                                    power_api.get_voltage(version))
                    raw_freq = self.__power_communicator.do_command(addr,
                                                                    power_api.get_frequency(version))

                    volt = [raw_volt[0] for _ in range(num_ports)]
                    freq = [raw_freq[0] for _ in range(num_ports)]

                elif version == power_api.POWER_API_12_PORTS:
                    volt = self.__power_communicator.do_command(addr,
                                                                power_api.get_voltage(version))
                    freq = self.__power_communicator.do_command(addr,
                                                                power_api.get_frequency(version))
                else:
                    raise ValueError('Unknown power api version')

                current = self.__power_communicator.do_command(addr,
                                                               power_api.get_current(version))
                power = self.__power_communicator.do_command(addr,
                                                             power_api.get_power(version))

                out = []
                for i in range(num_ports):
                    out.append([convert_nan(volt[i]), convert_nan(freq[i]),
                                convert_nan(current[i]), convert_nan(power[i])])

                output[str(module_id)] = out
            except CommunicationTimedOutException:
                LOGGER.error('Communication timeout while fetching realtime power from {0}: CommunicationTimedOutException'.format(module_id))
            except Exception as ex:
                LOGGER.exception('Got exception while fetching realtime power from {0}: {1}'.format(module_id, ex))

        return output

    def get_total_energy(self):
        """ Get the total energy (kWh) consumed by the power modules.

        :returns: dict with the module id as key and the following array as value: [day, night].
        """
        output = dict()

        modules = self.__power_controller.get_power_modules()
        for module_id in sorted(modules.keys()):
            try:
                addr = modules[module_id]['address']
                version = modules[module_id]['version']

                day = self.__power_communicator.do_command(addr,
                                                           power_api.get_day_energy(version))
                night = self.__power_communicator.do_command(addr,
                                                             power_api.get_night_energy(version))

                out = []
                for i in range(power_api.NUM_PORTS[version]):
                    out.append([convert_nan(day[i]), convert_nan(night[i])])

                output[str(module_id)] = out
            except CommunicationTimedOutException:
                LOGGER.error('Communication timeout while fetching total energy from {0}: CommunicationTimedOutException'.format(module_id))
            except Exception as ex:
                LOGGER.exception('Got exception while fetching total energy from {0}: {1}'.format(module_id, ex))

        return output

    def start_power_address_mode(self):
        """ Start the address mode on the power modules.

        :returns: empty dict.
        """
        self.__power_communicator.start_address_mode()
        return dict()

    def stop_power_address_mode(self):
        """ Stop the address mode on the power modules.

        :returns: empty dict
        """
        self.__power_communicator.stop_address_mode()
        return dict()

    def in_power_address_mode(self):
        """ Check if the power modules are in address mode

        :returns: dict with key 'address_mode' and value True or False.
        """
        return {'address_mode': self.__power_communicator.in_address_mode()}

    def set_power_voltage(self, module_id, voltage):
        """ Set the voltage for a given module.

        :param module_id: The id of the power module.
        :param voltage: The voltage to set for the power module.
        :returns: empty dict
        """
        addr = self.__power_controller.get_address(module_id)
        version = self.__power_controller.get_version(module_id)
        if version != power_api.POWER_API_12_PORTS:
            raise ValueError('Unknown power api version')
        self.__power_communicator.do_command(addr, power_api.set_voltage(), voltage)
        return dict()

    def get_energy_time(self, module_id, input_id=None):
        """ Get a 'time' sample of voltage and current

        :returns: dict with input_id and the voltage and cucrrent time samples
        """
        addr = self.__power_controller.get_address(module_id)
        version = self.__power_controller.get_version(module_id)
        if version != power_api.POWER_API_12_PORTS:
            raise ValueError('Unknown power api version')
        if input_id is None:
            input_ids = range(12)
        else:
            input_id = int(input_id)
            if input_id < 0 or input_id > 11:
                raise ValueError('Invalid input_id (should be 0-11)')
            input_ids = [input_id]
        data = {}
        for input_id in input_ids:
            voltage = list(self.__power_communicator.do_command(addr, power_api.get_voltage_sample_time(version), input_id, 0))
            current = list(self.__power_communicator.do_command(addr, power_api.get_current_sample_time(version), input_id, 0))
            for entry in self.__power_communicator.do_command(addr, power_api.get_voltage_sample_time(version), input_id, 1):
                if entry == float('inf'):
                    break
                voltage.append(entry)
            for entry in self.__power_communicator.do_command(addr, power_api.get_current_sample_time(version), input_id, 1):
                if entry == float('inf'):
                    break
                current.append(entry)
            data[str(input_id)] = {'voltage': voltage,
                                   'current': current}
        return data

    def get_energy_frequency(self, module_id, input_id=None):
        """ Get a 'frequency' sample of voltage and current

        :returns: dict with input_id and the voltage and cucrrent frequency samples
        """
        addr = self.__power_controller.get_address(module_id)
        version = self.__power_controller.get_version(module_id)
        if version != power_api.POWER_API_12_PORTS:
            raise ValueError('Unknown power api version')
        if input_id is None:
            input_ids = range(12)
        else:
            input_id = int(input_id)
            if input_id < 0 or input_id > 11:
                raise ValueError('Invalid input_id (should be 0-11)')
            input_ids = [input_id]
        data = {}
        for input_id in input_ids:
            voltage = self.__power_communicator.do_command(addr, power_api.get_voltage_sample_frequency(version), input_id, 20)
            current = self.__power_communicator.do_command(addr, power_api.get_current_sample_frequency(version), input_id, 20)
            # The received data has a length of 40; 20 harmonics entries, and 20 phase entries. For easier usage, the
            # API calls splits them into two parts so the customers doesn't have to do the splitting.
            data[str(input_id)] = {'voltage': [voltage[:20], voltage[20:]],
                                   'current': [current[:20], current[20:]]}
        return data

    def do_raw_energy_command(self, address, mode, command, data):
        """ Perform a raw energy module command, for debugging purposes.

        :param address: The address of the energy module
        :param mode: 1 char: S or G
        :param command: 3 char power command
        :param data: list of bytes
        :returns: list of bytes
        """
        return self.__power_communicator.do_command(address,
                                                    power_api.raw_command(mode, command, len(data)),
                                                    *data)

    def cleanup_eeprom(self):
        """
        Cleans up the EEPROM:
        * Removes 65536 second timeouts
        * Clean memory of non-existing modules
        """
        input_ids = []
        input_ids_can = []
        for config in self.get_input_configurations():
            input_ids.append(config['id'])
            if config['can'] == 'C':
                input_ids_can.append(config['id'])
        for id in xrange(240):
            if id not in input_ids:
                self.set_input_configuration({'id': id,
                                              'name': '',
                                              'basic_actions': '',
                                              'invert': 255,
                                              'module_type': '',
                                              'can': '',
                                              'action': 255,
                                              'room': 255})
        for config in self.get_output_configurations():
            change = False
            if config['timer'] == 65535:
                config['timer'] = 0
                change = True
            for i in [1, 2, 3, 4]:
                if config['can_led_{0}_id'.format(i)] not in input_ids_can and config['can_led_{0}_id'.format(i)] != 255:
                    config['can_led_{0}_id'.format(i)] = 255
                    config['can_led_{0}_function'.format(i)] = 'UNKNOWN'
            if change is True:
                self.set_output_configuration(config)
        for config in self.get_can_led_configurations():
            change = False
            for i in [1, 2, 3, 4]:
                if config['can_led_{0}_id'.format(i)] not in input_ids_can and config['can_led_{0}_id'.format(i)] != 255:
                    config['can_led_{0}_id'.format(i)] = 255
                    config['can_led_{0}_function'.format(i)] = 'UNKNOWN'
                    change = True
            if change is True:
                self.set_can_led_configuration(config)<|MERGE_RESOLUTION|>--- conflicted
+++ resolved
@@ -73,11 +73,7 @@
 class GatewayApi(object):
     """ The GatewayApi combines master_api functions into high level functions. """
 
-<<<<<<< HEAD
-    def __init__(self, master_communicator, power_communicator, power_controller, eeprom_controller, pulse_controller, message_client, observer, config_controller):
-=======
-    def __init__(self, master_communicator, power_communicator, power_controller, eeprom_controller, pulse_controller, dbus_service, observer, config_controller, shutter_controller):
->>>>>>> 6154959c
+    def __init__(self, master_communicator, power_communicator, power_controller, eeprom_controller, pulse_controller, message_client, observer, config_controller, shutter_controller):
         """
         :param master_communicator: Master communicator
         :type master_communicator: master.master_communicator.MasterCommunicator
