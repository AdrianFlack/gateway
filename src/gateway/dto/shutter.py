# Copyright (C) 2020 OpenMotics BV
#
# This program is free software: you can redistribute it and/or modify
# it under the terms of the GNU Affero General Public License as
# published by the Free Software Foundation, either version 3 of the
# License, or (at your option) any later version.
#
# This program is distributed in the hope that it will be useful,
# but WITHOUT ANY WARRANTY; without even the implied warranty of
# MERCHANTABILITY or FITNESS FOR A PARTICULAR PURPOSE.  See the
# GNU Affero General Public License for more details.
#
# You should have received a copy of the GNU Affero General Public License
# along with this program.  If not, see <http://www.gnu.org/licenses/>.

"""
Shutter DTO
"""
<<<<<<< HEAD
from __future__ import absolute_import
=======
from gateway.dto.base import BaseDTO

>>>>>>> 001cd054
if False:  # MYPY
    from typing import Optional


class ShutterDTO(BaseDTO):
    def __init__(self, id, name='', timer_up=None, timer_down=None, up_down_config=None,
                 group_1=None, group_2=None, room=None, steps=None):
        self.id = id  # type: int
        self.name = name  # type: str
        self.timer_up = timer_up  # type: Optional[int]
        self.timer_down = timer_down  # type: Optional[int]
        self.up_down_config = up_down_config  # type: Optional[int]
        self.group_1 = group_1  # type: Optional[int]
        self.group_2 = group_2  # type: Optional[int]
        self.room = room  # type: Optional[int]
        self.steps = steps  # type: Optional[int]

    def __eq__(self, other):
        if not isinstance(other, ShutterDTO):
            return False
        return (self.id == other.id and
                self.name == other.name and
                self.timer_up == other.timer_up and
                self.timer_down == other.timer_down and
                self.up_down_config == other.up_down_config and
                self.group_1 == other.group_1 and
                self.group_2 == other.group_2 and
                self.room == other.room and
                self.steps == other.steps)<|MERGE_RESOLUTION|>--- conflicted
+++ resolved
@@ -16,12 +16,8 @@
 """
 Shutter DTO
 """
-<<<<<<< HEAD
-from __future__ import absolute_import
-=======
 from gateway.dto.base import BaseDTO
 
->>>>>>> 001cd054
 if False:  # MYPY
     from typing import Optional
 
