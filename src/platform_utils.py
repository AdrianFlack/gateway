--- conflicted
+++ resolved
@@ -19,14 +19,11 @@
 import os
 import sys
 import subprocess
-<<<<<<< HEAD
 import logging
-
-logger = logging.getLogger('openmotics')
-=======
 import constants
 from ConfigParser import ConfigParser
->>>>>>> 4ae65460
+
+logger = logging.getLogger('openmotics')
 
 
 class Hardware(object):
