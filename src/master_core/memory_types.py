# Copyright (C) 2019 OpenMotics BV
#
# This program is free software: you can redistribute it and/or modify
# it under the terms of the GNU Affero General Public License as
# published by the Free Software Foundation, either version 3 of the
# License, or (at your option) any later version.
#
# This program is distributed in the hope that it will be useful,
# but WITHOUT ANY WARRANTY; without even the implied warranty of
# MERCHANTABILITY or FITNESS FOR A PARTICULAR PURPOSE.  See the
# GNU Affero General Public License for more details.
#
# You should have received a copy of the GNU Affero General Public License
# along with this program.  If not, see <http://www.gnu.org/licenses/>.
"""
Contains memory (field) types
"""
import inspect
import ujson as json
import logging
import types
from threading import Lock
from ioc import Inject, INJECTED
from master_core.basic_action import BasicAction

logger = logging.getLogger("openmotics")


class MemoryModelDefinition(object):
    """
    Represents a model definition
    """

    # TODO: Accept `None` and convert it to e.g. 255 and vice versa
    # TODO: Add (id) limits so we can't read memory we shouldn't read

    _cache_fields = {}
    _cache_addresses = {}
    _cache_lock = Lock()

    @Inject
    def __init__(self, id, memory_files=INJECTED):
        self.id = id
        self._memory_files = memory_files
        self._fields = []
        self._loaded_fields = set()
        self._relations = []
<<<<<<< HEAD
        self._compositions = []
        address_cache = self.__class__._get_address_cache(self.id)
        for field_name, field_type in self.__class__._get_field_dict().iteritems():
=======
        self._relations_cache = {}
        address_cache = self.__class__.get_address_cache(self.id)
        for field_name, field_type in self.__class__.get_field_dict().iteritems():
>>>>>>> 5cdfe715
            setattr(self, '_{0}'.format(field_name), MemoryFieldContainer(field_type,
                                                                          address_cache[field_name],
                                                                          self._memory_files))
            self._add_property(field_name)
            self._fields.append(field_name)
        for field_name, relation in self.__class__._get_relational_fields().iteritems():
            setattr(self, '_{0}'.format(field_name), relation)
            self._add_relation(field_name)
            self._relations.append(field_name)
        for field_name, composition in self.__class__._get_composite_fields().iteritems():
            setattr(self, '_{0}'.format(field_name), CompositionContainer(composition,
                                                                          composition._field.length * 8,
                                                                          MemoryFieldContainer(composition._field,
                                                                                               composition._field.get_address(self.id),
                                                                                               self._memory_files)))
            self._add_composition(field_name)
            self._compositions.append(field_name)

    def __str__(self):
        return str(json.dumps(self.serialize(), indent=4))

    def serialize(self):
        data = {}
        if self.id is not None:
            data['id'] = self.id
        for field_name in self._fields:
            data[field_name] = getattr(self, field_name)
        return data

    def _add_property(self, field_name):
        setattr(self.__class__, field_name, property(lambda s: s._get_property(field_name),
                                                     lambda s, v: s._set_property(field_name, v)))

    def _get_property(self, field_name):
        self._loaded_fields.add(field_name)
        field = getattr(self, '_{0}'.format(field_name))
        return field.decode()

    def _set_property(self, field_name, value):
        self._loaded_fields.add(field_name)
        field = getattr(self, '_{0}'.format(field_name))
        field.encode(value)

    def _add_relation(self, field_name):
        setattr(self.__class__, field_name, property(lambda s: s._get_relation(field_name)))

    def _get_relation(self, field_name):
        if field_name not in self._relations_cache:
            relation = getattr(self, '_{0}'.format(field_name))
            self._relations_cache[field_name] = relation.yield_instance(self.id)
        return self._relations_cache[field_name]

    def _add_composition(self, field_name):
        setattr(self.__class__, field_name, property(lambda s: s._get_composition(field_name)))

    def _get_composition(self, field_name):
        self._loaded_fields.add(field_name)
        return getattr(self, '_{0}'.format(field_name))

    def save(self):
        for field_name in self._loaded_fields:
            field_container = getattr(self, '_{0}'.format(field_name))
            field_container.save()

    @classmethod
    def deserialize(cls, data):
        instance_id = data['id']
        instance = cls(instance_id)
        for field_name, value in data.iteritems():
            if field_name == 'id':
                pass
            elif field_name in instance._fields:
                setattr(instance, field_name, value)
            elif field_name in instance._relations:
                relation = getattr(instance, '_{0}'.format(field_name))
                instance._relations_cache[field_name] = relation.instance_type.deserialize(value)
            else:
                raise ValueError('unknown field: {}', field_name)
        return instance

    @classmethod
    def _get_fields(cls):
        """ Get the fields defined by an EepromModel child. """
        if cls.__name__ not in MemoryModelDefinition._cache_fields:
            MemoryModelDefinition._cache_fields[cls.__name__] = {'fields': inspect.getmembers(cls, lambda f: isinstance(f, MemoryField)),
                                                                 'relations': inspect.getmembers(cls, lambda f: isinstance(f, MemoryRelation)),
                                                                 'compositions': inspect.getmembers(cls, lambda f: isinstance(f, CompositeMemoryModelDefinition))}
        return MemoryModelDefinition._cache_fields[cls.__name__]

    @classmethod
    def _get_field_dict(cls):
        """
        Get a dict from the field name to the field type for each field defined by model
        """
        class_field_dict = {}
        for name, field_type in cls._get_fields()['fields']:
            class_field_dict[name] = field_type
        return class_field_dict

    @classmethod
    def _get_relational_fields(cls):
        """
        Gets a dict of all relational fields
        """
        relation_field_dict = {}
        for name, field_type in cls._get_fields()['relations']:
            relation_field_dict[name] = field_type
        return relation_field_dict

    @classmethod
    def _get_composite_fields(cls):
        """
        Gets a dict of all composite fields
        """
        composite_field_dict = {}
        for name, field_type in cls._get_fields()['compositions']:
            composite_field_dict[name] = field_type
        return composite_field_dict

    @classmethod
    def _get_address_cache(cls, id):
        if cls.__name__ in MemoryModelDefinition._cache_addresses:
            class_cache = MemoryModelDefinition._cache_addresses[cls.__name__]
        else:
            with MemoryModelDefinition._cache_lock:
                class_cache = MemoryModelDefinition._cache_addresses.setdefault(cls.__name__, {})
        if id in class_cache:
            return class_cache[id]
        with MemoryModelDefinition._cache_lock:
            cache = {}
            for field_name, field_type in cls._get_fields()['fields']:
                cache[field_name] = field_type.get_address(id)
            class_cache[id] = cache
        return cache


class GlobalMemoryModelDefinition(MemoryModelDefinition):
    """
    Represents a model definition
    """

    def __init__(self):
        super(MemoryModelDefinition).__init__(id=None)


class MemoryFieldContainer(object):
    """
    This object holds the MemoryField and the data.
    """

    def __init__(self, memory_field, memory_address, memory_files):
        """
        :type memory_field: master_core.memory_types.MemoryField
        :type memory_address: master_core.memory_types.MemoryAddress
        """
        self._memory_field = memory_field
        self._memory_address = memory_address
        self._memory_files = memory_files
        self._data = None

    def _read_data(self):
        self._data = self._memory_files[self._memory_address.memory_type].read([self._memory_address])[self._memory_address]

    def encode(self, value):
        """ Encodes changes a high-level value such as a string or large integer into a memory byte array (array of 0 <= x <= 255) """
        self._data = self._memory_field.encode(value)

    def decode(self):
        """ Decodes a memory byte array (array of 0 <= x <= 255) into a high-level valuye shuch as a string or large integer """
        if self._data is None:
            self._read_data()
        return self._memory_field.decode(self._data)

    def save(self):
        self._memory_files[self._memory_address.memory_type].write({self._memory_address: self._data})


class MemoryField(object):
    """
    Defines a memory and provides encode/decode functions to convert this memory type from and to its memory representation.
    Besides these functions, the memory type also contains the address or address generator (in case the model has an id).
    """

    def __init__(self, memory_type, address_spec, length):
        """
        Create an instance of an MemoryDataType with an address or an address generator.

        :type address_spec: (int, int) or (int) => (int, int)
        """
        self._address_tuple = None
        self._address_generator = None
        self._memory_type = memory_type
        self._length = length

        self._data = None

        if isinstance(address_spec, types.TupleType):
            self._address_tuple = address_spec
        elif isinstance(address_spec, types.FunctionType):
            args = inspect.getargspec(address_spec).args
            if len(args) == 1:
                self._address_generator = address_spec
            else:
                raise TypeError('Parameter `address_spec` should be a function that takes an id and returns the same tuple.')
        else:
            raise TypeError('Parameter `address_spec` should be a tuple (page, offset) or a function that takes an id and returns the same tuple.')

    def get_address(self, id):
        """
        Calculate the address for this field.

        :rtype: master_core.memory_types.MemoryAddress
        """
        if id is None:
            if self._address_tuple is None:
                raise TypeError('MemoryField expects an id')
            page, offset = self._address_tuple
        else:
            if self._address_generator is None:
                raise TypeError('MemoryField did not expect an id')
            page, offset = self._address_generator(id)
        return MemoryAddress(self._memory_type, page, offset, self._length)

    def encode(self, data):
        """ Encodes changes a high-level value such as a string or large integer into a memory byte array (array of 0 <= x <= 255) """
        raise NotImplementedError()

    def decode(self, value):
        """ Decodes a memory byte array (array of 0 <= x <= 255) into a high-level valuye shuch as a string or large integer """
        raise NotImplementedError()


class MemoryStringField(MemoryField):
    def __init__(self, memory_type, address_spec, length):
        super(MemoryStringField, self).__init__(memory_type, address_spec, length)

    def encode(self, value):
        data = []
        for char in value:
            data.append(ord(char))
        data += [255] * (len(data) - self._length)
        return data

    def decode(self, data):
        while len(data) >= 1 and data[-1] in [0, 255]:
            data.pop()
        return ''.join([str(chr(item)) if 32 <= item <= 126 else ' ' for item in data])


class MemoryByteField(MemoryField):
    def __init__(self, memory_type, address_spec):
        super(MemoryByteField, self).__init__(memory_type, address_spec, 1)

    @classmethod
    def encode(cls, value):
        if not (0 <= value <= 255):
            raise ValueError('Value out of limits: 0 <= value <= 255')
        return [value]

    @classmethod
    def decode(cls, data):
        return data[0]


class MemoryWordField(MemoryField):
    def __init__(self, memory_type, address_spec):
        super(MemoryWordField, self).__init__(memory_type, address_spec, 2)

    @classmethod
    def encode(cls, value):
        if not (0 <= value <= 65535):
            raise ValueError('Value out of limits: 0 <= value <= 65535')
        return [value / 256, value % 256]

    @classmethod
    def decode(cls, data):
        return (data[0] * 256) + data[1]


class MemoryByteArrayField(MemoryField):
    def __init__(self, memory_type, address_spec, length):
        super(MemoryByteArrayField, self).__init__(memory_type, address_spec, length)

    def encode(self, value):
        if len(value) != self._length:
            raise ValueError('Value should be an array of {0} items with 0 <= item <= 255'.format(self._length))
        for item in value:
            if not (0 <= item <= 255):
                raise ValueError('One of the items in value is out of limits: 0 <= item <= 255')
        return value

    def decode(self, data):
        return data


class MemoryBasicActionField(MemoryByteArrayField):
    def __init__(self, memory_type, address_spec):
        super(MemoryBasicActionField, self).__init__(memory_type, address_spec, 6)

    def encode(self, value):
        if not isinstance(value, BasicAction):
            raise ValueError('Value should be a BasicAction')
        return value.encode()

    def decode(self, data):
        return BasicAction.decode(data)


class MemoryAddressField(MemoryField):
    def __init__(self, memory_type, address_spec, length=4):
        super(MemoryAddressField, self).__init__(memory_type, address_spec, length)

    def encode(self, value):
        example = '.'.join(['ID{0}'.format(i) for i in xrange(self._length - 1, -1, -1)])
        error_message = 'Value should be a string in the format of {0}, where 0 <= IDx <= 255'.format(example)
        parts = str(value).split('.')
        if len(parts) != self._length:
            raise ValueError(error_message)
        data = []
        for part in parts:
            try:
                part = int(part)
            except ValueError:
                raise ValueError(error_message)
            if not (0 <= part <= 255):
                raise ValueError(error_message)
            data.append(part)
        return data

    def decode(self, data):
        return '.'.join('{0:03}'.format(item) for item in data)


class MemoryVersionField(MemoryAddressField):
    def __init__(self, memory_type, address_spec):
        super(MemoryVersionField, self).__init__(memory_type, address_spec, length=3)

    def decode(self, data):
        return '.'.join(str(item) for item in data)


class MemoryRelation(object):
    def __init__(self, instance_type, id_spec):
        """
        :type relation_type: type
        """
        self.instance_type = instance_type
        self._id_spec = id_spec

    def yield_instance(self, own_id):
        return self.instance_type(self._id_spec(own_id))


class MemoryAddress(object):
    """ Represents an address in the EEPROM/FRAM. Has a memory type, page, offset and length """

    def __init__(self, memory_type, page, offset, length):
        self.memory_type = memory_type
        self.page = page
        self.offset = offset
        self.length = length

    def __hash__(self):
        return ord(self.memory_type) + self.page * 256 + self.offset * 256 * 256 + self.length * 256 * 256 * 256

    def __str__(self):
        return 'Address({0}{1}, {2}, {3})'.format(self.memory_type, self.page, self.offset, self.length)


class CompositeField(object):
    def decompose(self, value):
        """ Decomposes a value out of the given composite value """
        raise NotImplementedError()

    def compose(self, base_value, value, composition_width):
        """ Composes a value onto a base (current) value """
        raise NotImplementedError()


class CompositeNumberField(CompositeField):
    def __init__(self, start_bit, width, value_offset=0, max_value=None):
        super(CompositeNumberField, self).__init__()
        self._mask = 2 ** width - 1 << start_bit
        self._start_bit = start_bit
        if max_value is None:
            self._max_value = 2 ** width - 1
        else:
            self._max_value = max_value
        self._value_offset = value_offset

    def decompose(self, value):
        value = ((value & self._mask) >> self._start_bit) - self._value_offset
        if self._max_value is None or 0 <= value <= self._max_value:
            return value
        return None

    def compose(self, current_composition, value, composition_width):
        current_value = self.decompose(current_composition)
        if value != current_value:
            return current_composition
        if self._max_value is not None and not (0 <= value <= self._max_value):
            raise ValueError('Value out of limits: 0 <= value <= {0}'.format(self._max_value))
        value = ((value + self._value_offset) << self._start_bit) & self._mask
        current_composition = current_composition & ~self._mask & (2 ** composition_width - 1)
        return current_composition | value


class CompositeBitField(CompositeNumberField):
    def __init__(self, bit):
        super(CompositeBitField, self).__init__(bit, 1)

    def decompose(self, value):
        value = super(CompositeBitField, self).decompose(value)
        return value == 1

    def compose(self, current_composition, value, composition_width):
        value = 1 if value else 0
        super(CompositeBitField, self).compose(current_composition, value, composition_width)


class CompositeMemoryModelDefinition(object):
    """
    Represents a composite model definition. This class (only) holds composite fields
    """

    _cache_fields = {}

    def __init__(self, field):
        self._field = field

    @classmethod
    def _get_field_names(cls):
        """ Get the field names defined by an MemoryModel child. """
        if cls.__name__ not in CompositeMemoryModelDefinition._cache_fields:
            CompositeMemoryModelDefinition._cache_fields[cls.__name__] = [entry[0] for entry in inspect.getmembers(cls, lambda f: isinstance(f, CompositeField))]
        return CompositeMemoryModelDefinition._cache_fields[cls.__name__]


class CompositionContainer(object):
    """
    This object holds the MemoryField and the data.
    """

    def __init__(self, composite_definition, composition_width, field_container):
        """
        :type composite_definition: master_core.memory_types.CompositeMemoryModelDefinition
        :type composition_width: int
        :type field_container: master_core.memory_types.MemoryFieldContainer
        """
        self._composite_definition = composite_definition
        self._composition_width = composition_width
        self._field_container = field_container
        for field_name in self._composite_definition.__class__._get_field_names():
            self._add_property(field_name)

    def _add_property(self, field_name):
        setattr(self, field_name, property(lambda s: s._get_property(field_name),
                                           lambda s, v: s._set_property(field_name, v)))

    def _get_property(self, field_name):
        field = getattr(self._composite_definition, field_name)
        return field.decompose(self._field_container.decode())

    def _set_property(self, field_name, value):
        field = getattr(self._composite_definition, field_name)
        current_composition = self._field_container.decode()
        self._field_container.encode(field.compose(current_composition, value, self._composition_width))

    def save(self):
        self._field_container.save()<|MERGE_RESOLUTION|>--- conflicted
+++ resolved
@@ -45,15 +45,10 @@
         self._fields = []
         self._loaded_fields = set()
         self._relations = []
-<<<<<<< HEAD
+        self._relations_cache = {}
         self._compositions = []
         address_cache = self.__class__._get_address_cache(self.id)
         for field_name, field_type in self.__class__._get_field_dict().iteritems():
-=======
-        self._relations_cache = {}
-        address_cache = self.__class__.get_address_cache(self.id)
-        for field_name, field_type in self.__class__.get_field_dict().iteritems():
->>>>>>> 5cdfe715
             setattr(self, '_{0}'.format(field_name), MemoryFieldContainer(field_type,
                                                                           address_cache[field_name],
                                                                           self._memory_files))
