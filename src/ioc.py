"""dpy is a simple, thread-safe, Python dependency injection library.

dpy is designed to easily allow inversion of control without messy overhead.
It is quick to define and use injectable objects in your code.

Example:
  @dpy.Injectable
  def user():
    return 'Anonymous'

  dpy.Injectable.value(greet='Hello')

  @dpy.Inject
  def Hello(greet=ioc.IN, user=ioc.IN):
    return '%s %s' % (greet, user)

  Hello()  # This will print 'Hello Anonymous'
"""
from __future__ import absolute_import
from __future__ import print_function
import collections
import functools
import inspect
import logging
import threading
import six

if False:  # MYPY
    from typing import Any

_IN_TEST_MODE = False
_TEST_SCOPE = None

_MAIN_THREAD_ID = threading.currentThread().ident
_DATA = threading.local()


class Error(Exception):
    """Base Error class of ioc module."""


class InjectionMissingError(Error):
    """When an injection is requested, but not available."""


class InjectionNotPerformed(Error):
    """When an injection is requested, but the callable is not injected."""


class TestInjectionsNotSetupError(Error):
    """When injection is requested without a set up test scope."""


class _InjectionSentinel(object):

    def _DO_NOT_USE_INJECTION_SENTINEL(self):
        if _IN_TEST_MODE:
            raise TestInjectionsNotSetupError('Injection was expected in test mode!')
        raise InjectionNotPerformed('You forgot to mark something with @Inject or @Injectable.')

    def __call__(self):
        self._DO_NOT_USE_INJECTION_SENTINEL()

    def __len__(self):
        self._DO_NOT_USE_INJECTION_SENTINEL()

    def __str__(self):
        self._DO_NOT_USE_INJECTION_SENTINEL()

    def __getattr__(self, _):
        self._DO_NOT_USE_INJECTION_SENTINEL()


IN = INJECTED = _InjectionSentinel()


class _Scope(object):

    def __init__(self, f):
        self.func = f
        self._gob = {}
        self._eagers = []
        self.singletons = {}

    @property
    def name(self):
        if self.func:
            parent = (getattr(self.func, 'im_class', None) or
                      getattr(self.func, '__module__'))
            return '%s.%s' % (parent, self.func.__name__)
        elif self is _ROOT_SCOPE:
            return 'Root'
        else:
            return 'No Name'

    def Injectable(self, f, name=None):
        """Adds a callable as an injectable to the scope.

        Args:
          f: A callable to add as an injectable.
          name: A name to give the injectable or None to use its name.
        Returns:
          The wrapped injectable function.
        """
        _ResetInjectionScopeMap()
        injected = _Inject(f)
        if name:
            logging.debug('%r injectable added as %r to scope %r.',
                          injected.name, name, self.name)
        else:
            logging.debug('%r injectable added to scope %r.',
                          injected.name, self.name)
            name = injected.name
        injectable = injected.injectable_wrapper
        self._gob[name] = injectable
        if injected.eager:
            self._eagers.append(injectable)
        return injected.wrapper

    def __contains__(self, name):
        return name in self._gob

    def __getitem__(self, name):
        return self._gob[name]

    def __iter__(self):
        return iter(self._gob)

    def Warmup(self):
        logging.debug('Warming up: %s', self.name)
        for eager in self._eagers:
            eager()
        logging.debug('Hot: %s', self.name)

    def __str__(self):
        a = ['Scope %r:' % self.name]
        if not self._gob:
            a.append('\n  None')
        for key in self._gob:
            a.append('\n  ')
            a.append(key)
        return ''.join(a)

    def __enter__(self):
        scopes = _MyScopes()
        if threading.currentThread().ident == _MAIN_THREAD_ID:
            _BASE_SCOPES.append(self)
        else:
            scopes.append(self)

    def __exit__(self, t, v, tb):
        _ResetInjectionScopeMap()
        _MyScopes().pop()


_ROOT_SCOPE = _Scope(None)  # Create Root scope
_BASE_SCOPES = [_ROOT_SCOPE]
_DATA.scopes = _BASE_SCOPES


def _MyScopes():
    if not hasattr(_DATA, 'scopes'):
        _DATA.scopes = _BASE_SCOPES[:]
    return _DATA.scopes


def _CurrentScope():
    return _MyScopes()[-1]


def _ResetInjectionScopeMap():
    """Delete the injection_scope_map to force the recalculate."""
    if hasattr(_DATA, 'injection_scope_map'):
        del _DATA.injection_scope_map


InjectionScope = collections.namedtuple('InjectionScope',
                                        ['idx', 'scope', 'callable'])


def _GetCurrentInjectionInfo():
    """Returns a dict contains the required injections' information.

    This method is used to provide information for filling injection and
    calculating scope dependency.
    """
    if not hasattr(_DATA, 'injection_scope_map'):
        injection_scope_map = {}
        for idx, scope in enumerate(reversed(_MyScopes())):
            for injection in scope:
                if injection not in injection_scope_map:
                    injection_scope_map[injection] = InjectionScope(idx, scope,
                                                                    scope[injection])
        _DATA.injection_scope_map = injection_scope_map
    return _DATA.injection_scope_map


def _FillInInjections(injections, arguments):
    injection_scope_map = _GetCurrentInjectionInfo()

    for injection in injections:
        if injection in arguments: continue
        try:
            if _IN_TEST_MODE:
                if _TEST_SCOPE is None:
                    raise TestInjectionsNotSetupError(
                        'Test injections have not been setup.')
                arguments[injection] = _TEST_SCOPE[injection]()
            else:
                arguments[injection] = injection_scope_map[injection].callable()
        except KeyError:
            raise InjectionMissingError(
                'The injectable named %r was not found.' % injection)


def _CalculateScopeDep(injections):
    """Returns the deepest required scope inside the current scope tree."""
    dep_scope_idx, dep_scope = len(_MyScopes()), _MyScopes()[0]  # root scope.
    injection_scope_map = _GetCurrentInjectionInfo()

    injection_queue = collections.deque(injections)
    while injection_queue:
        injection = injection_queue.popleft()
        if injection not in injection_scope_map:
            raise ValueError('The injectable named %r was not found.' % injection)

        idx, scope, callable_func = injection_scope_map[injection]

        # Get all injections and put into queue.
        while hasattr(callable_func, 'ioc_wrapper'):
            callable_func = callable_func.ioc_wrapper  # Get the original callable.
        if inspect.isclass(callable_func):
            argspec = inspect.getargspec(callable_func.__init__)
        else:
            argspec = inspect.getargspec(callable_func)
        injection_queue.extend(_GetInjections(argspec))

        if idx < dep_scope_idx:
            dep_scope_idx, dep_scope = idx, scope

    return dep_scope


def _GetInjections(argspec):
    if not argspec.defaults:
        return tuple()
    injections = argspec.args[-len(argspec.defaults):]
    injections = tuple(injection for i, injection in enumerate(injections)
                       if argspec.defaults[i] is INJECTED)
    return injections


def _CreateInjectWrapper(f, injections):
    if not injections:
        return f

    @functools.wraps(f)
    def Wrapper(*args, **kwargs):
        logging.debug('Injecting %r with %r - %r', f.__name__, injections, kwargs)
        _FillInInjections(injections, kwargs)
        return f(*args, **kwargs)

    Wrapper.ioc_wrapper = f
    return Wrapper


def _CreateSingletonInjectableWrapper(f, injections):
    @functools.wraps(f)
    def Wrapper(*args, **kwargs):
        logging.debug(
            'Injecting singleton %r with %r - %r', f.__name__, injections, kwargs)
        for scope in _MyScopes():
            if f.__name__ in scope.singletons:
                return scope.singletons[f.__name__]

        # Couldn't find it in current scope tree.
        dep_scope = _CalculateScopeDep(injections)
        dep_scope.singletons[f.__name__] = f(*args, **kwargs)
        logging.debug(
            'Attaching singleton %r to scope %s', f.__name__, dep_scope.name)
        return dep_scope.singletons[f.__name__]

    Wrapper.ioc_wrapper = f
    return Wrapper


class _InjectFunction(object):
    ARGSPEC_ERR = 'Built-ins cannot be injected'
    FULL_INJECTABLE_ERR = 'Injectables must be fully injected.'
    NOT_INJECTABLE_ERR = 'Requested injectable is not callable.'
    SHORT_ARG_COUNT = 0

    def __init__(self, f):
        self.f = f
        self.name = f.__name__
        self._argspec = None
        self._injections = None
        self._inject = None
        self._wrapper = None

    @property
    def argspec(self):
        if not self._argspec:
            try:
                self._argspec = inspect.getargspec(self.callable)
            except TypeError:
                raise ValueError(self.ARGSPEC_ERR)
        return self._argspec

    @property
    def injections(self):
        if not self._injections:
            self._injections = _GetInjections(self.argspec)
        return self._injections

    @property
    def already_injected(self):
        return hasattr(self.callable, 'ioc_wrapper')

    def CheckInjectable(self):
        """Checks if all the arguments are injected."""
        argspec_len = len(self.argspec.args) - self.SHORT_ARG_COUNT
        assert argspec_len <= len(self.injections), self.FULL_INJECTABLE_ERR

    @property
    def singleton(self):
        return hasattr(self.f, 'ioc_singleton')

    @property
    def eager(self):
        return hasattr(self.f, 'ioc_eager')

    @property
    def callable(self):
        return self.f

    @property
    def wrapper(self):
        """Returns a wrapper that will call the function with injected arguments."""
        if not self._wrapper:
            assert callable(self.callable), self.NOT_INJECTABLE_ERR
            if self.already_injected:
                self._wrapper = self.callable
            else:
                self._wrapper = _CreateInjectWrapper(self.callable, self.injections)
        return self._wrapper

    def __call__(self, *args, **kwargs):
        if not self._inject:
            self._inject = self.wrapper
        return self._inject(*args, **kwargs)

    @property
    def injectable_wrapper(self):
        """Returns a wrapper that can be used to produce value for injection."""
        self.CheckInjectable()
        if self.singleton:
            return _CreateSingletonInjectableWrapper(self.wrapper, self.injections)
        else:
            return self.wrapper


class _InjectClass(_InjectFunction):
    ARGSPEC_ERR = 'Classes without an __init__ cannot be injected.'
    SHORT_ARG_COUNT = 1

    @property
    def callable(self):
        return self.f.__init__

    @property
    def wrapper(self):
        self.f.__init__ = super(_InjectClass, self).wrapper
        return self.f


def _Inject(f):
    """Function wrapper that will examine the kwargs and wrap when necessary.

    Args:
      f: Function to inject into.

    Returns:
      Return a wrapped function of the original one with all the dpy.IN value
      being fill in the real values.
    Raises:
      ValueError: If the argument is not a callable or is already injected.
    """
    inject = _InjectClass(f) if inspect.isclass(f) else _InjectFunction(f)
    logging.debug('Set up %r for injection', inject.name)
    return inject


def Inject(f):
    return _Inject(f).wrapper


def Scope(f):
    """Decorates a callable and creates a new injection Scope level."""

    @functools.wraps(f)
    def Wrapper(*args, **kwargs):
        with _Scope(f):
            return f(*args, **kwargs)

    return Wrapper


def _CheckAlreadyInjected(name):
    """Checks if an injectable name is already in use in current scope."""
    curr_scope = _CurrentScope()
    if name in curr_scope:
        raise ValueError('Injectable %r already exist in scope %r.' %
                         (name, curr_scope.name))


def _Injectable(f):
    """Decorates a callable and creates an injectable in the current Scope."""
    _CheckAlreadyInjected(f.__name__)
    return _CurrentScope().Injectable(f)


Injectable = _Injectable  # type: Any


def _InjectableNamed(name):
    """Decorates a callable and creates a named injectable in the current Scope.

    Args:
      name: The name of the object to setup for injection.
    Returns:
      A decorator for an Injectable.
    """

    def Decorator(f):
        _CheckAlreadyInjected(name)
        return _CurrentScope().Injectable(f, name=name)

    return Decorator


Injectable.named = _InjectableNamed


def _InjectableValue(**kwargs):
    """Creates a named injectable value.

    Example:
      ioc.Injectable.value(bar=42)

    Args:
      **kwargs: A 1-length dict that has the name of the injectable as the key and
        the injectable value as the value.
    """
    assert len(kwargs) == 1, 'You can only create one injectable value at a time.'
    name, ioc_value = kwargs.popitem()
    Injectable(_CreateCallable(name, ioc_value))


Injectable.value = _InjectableValue


def _Singleton(f):
    """Decorates a callable and sets it as a singleton.

    Must be used in conjunction with a call to Injectable.

    Args:
      f: A callable to mark as an injectable singleton.
    Returns:
      The callable set to be a singleton when injected.
    """
    f.ioc_singleton = True
    return f


Singleton = _Singleton  # type: Any


def _EagerSingleton(f):
    """Decorates a callable and sets it as an eager singleton.

    Must be used in conjunction with a call to Injectable.

    Args:
      f: A callable to mark as an injectable eager singleton.
    Returns:
      The callable set to be a eager singleton when injected.
    """
    f.ioc_eager = True
    return Singleton(f)


Singleton.eager = _EagerSingleton


def Warmup():
    """Instantiates all the eager singleton injectables."""
    logging.debug('Warming up ALL')
    for scope in _MyScopes():
        scope.Warmup()
    logging.debug('Hot ALL')


def DumpInjectionStack():
    for scope in _MyScopes():
        print(scope)


def SetTestMode(enabled=True):
    """Enters or leaves the test mode.

    Test mode means the following:
      - Injections are _prohibited_ and will cause an AssertionError to be raised.
      - Classes may have their injectable values set.
        ioc.SetClassInjections(InjectedCls, injected_arg=42)
        This functionality should be used for super classes.

    Args:
      enabled: True to enable the test mode, false to disable it.
    """
    global _IN_TEST_MODE
    _IN_TEST_MODE = enabled


def SetUpTestInjections(**kwargs):
    """Sets up injectable values for testing.

    Args:
      **kwargs: name and values for the injectables to be created.
    """
    global _TEST_SCOPE
    _TEST_SCOPE = _TEST_SCOPE or _Scope(None)
<<<<<<< HEAD
    for name, value in six.iteritems(kwargs):
=======
    for name, value in kwargs.items():
>>>>>>> 001cd054
        _TEST_SCOPE.Injectable(_CreateCallable(name, value))


def _CreateCallable(name, value):
    def Callable():
        return value

    Callable.__name__ = name
    return Callable


def TearDownTestInjections():
    """Tears down any injections set up for testing."""
    global _TEST_SCOPE
    _TEST_SCOPE = None<|MERGE_RESOLUTION|>--- conflicted
+++ resolved
@@ -16,14 +16,11 @@
 
   Hello()  # This will print 'Hello Anonymous'
 """
-from __future__ import absolute_import
-from __future__ import print_function
 import collections
 import functools
 import inspect
 import logging
 import threading
-import six
 
 if False:  # MYPY
     from typing import Any
@@ -531,11 +528,7 @@
     """
     global _TEST_SCOPE
     _TEST_SCOPE = _TEST_SCOPE or _Scope(None)
-<<<<<<< HEAD
-    for name, value in six.iteritems(kwargs):
-=======
     for name, value in kwargs.items():
->>>>>>> 001cd054
         _TEST_SCOPE.Injectable(_CreateCallable(name, value))
 
 
