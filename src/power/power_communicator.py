--- conflicted
+++ resolved
@@ -35,17 +35,6 @@
 class PowerCommunicator(object):
     """ Uses a serial port to communicate with the power modules. """
 
-<<<<<<< HEAD
-    @provides('power_communicator')
-    @scope(SingletonScope)
-    @inject(serial='power_serial', power_controller='power_controller')
-    def __init__(self, serial, power_controller, verbose=True, time_keeper_period=60, address_mode_timeout=300):
-        """ Default constructor.
-
-        :type power_controller: power.power_controller.PowerController
-        :param serial: Serial port to communicate with
-        :type serial: serial_utils.RS485
-=======
     @Inject
     def __init__(self, power_serial=INJECTED, power_controller=INJECTED, verbose=False, time_keeper_period=60,
                  address_mode_timeout=300):
@@ -53,7 +42,6 @@
 
         :param power_serial: Serial port to communicate with
         :type power_serial: Instance of :class`RS485`
->>>>>>> d8d208cc
         :param verbose: Print all serial communication to stdout.
         :type verbose: bool
         """
