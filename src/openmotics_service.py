--- conflicted
+++ resolved
@@ -16,14 +16,6 @@
 The main module for the OpenMotics
 """
 
-<<<<<<< HEAD
-import logging
-import time
-import threading
-
-from cloud.client import Client
-=======
->>>>>>> 640af517
 from platform_utils import System
 System.import_eggs()
 
@@ -34,6 +26,7 @@
 from bus.om_bus_service import MessageService
 from bus.om_bus_client import MessageClient
 from bus.om_bus_events import OMBusEvents
+from cloud.client import Client
 from serial import Serial
 from signal import signal, SIGTERM
 from ConfigParser import ConfigParser
@@ -50,14 +43,7 @@
 from gateway.pulses import PulseCounterController
 from gateway.observer import Observer
 from gateway.shutters import ShutterController
-<<<<<<< HEAD
 from urlparse import urlparse
-
-from bus.dbus_service import DBusService
-from bus.dbus_events import DBusEvents
-
-=======
->>>>>>> 640af517
 from master.eeprom_controller import EepromController, EepromFile
 from master.eeprom_extension import EepromExtension
 from master.maintenance import MaintenanceService
@@ -105,144 +91,15 @@
         power = new_power
         time.sleep(0.1)
 
-<<<<<<< HEAD
-def main():
-    """ Main function. """
-    log('Starting service...')
-=======
-
 class OpenmoticsService(object):
 
     def __init__(self):
         self._message_client = MessageClient('openmotics_service')
->>>>>>> 640af517
 
     def start(self):
         """ Main function. """
         logger.info('Starting OM core service...')
 
-<<<<<<< HEAD
-    defaults = {'username': config.get('OpenMotics', 'cloud_user'),
-                'password': config.get('OpenMotics', 'cloud_pass')}
-    controller_serial_port = config.get('OpenMotics', 'controller_serial')
-    passthrough_serial_port = config.get('OpenMotics', 'passthrough_serial')
-    power_serial_port = config.get('OpenMotics', 'power_serial')
-    gateway_uuid = config.get('OpenMotics', 'uuid')
-
-    parsed_url = urlparse(config.get('OpenMotics', 'vpn_check_url'))
-    cloud_endpoint = parsed_url.hostname
-    cloud_port = parsed_url.port if parsed_url.port is not None else 443
-    cloud_ssl = parsed_url.scheme == 'https' if parsed_url.scheme is not None else True
-    cloud = Client(gateway_uuid, hostname=cloud_endpoint, port=cloud_port, ssl=cloud_ssl)
-
-    config_lock = threading.Lock()
-    user_controller = UserController(constants.get_config_database_file(), config_lock, defaults, 3600)
-    config_controller = ConfigurationController(constants.get_config_database_file(), config_lock)
-
-    dbus_service = DBusService('openmotics_service')
-
-    controller_serial = Serial(controller_serial_port, 115200)
-    power_serial = RS485(Serial(power_serial_port, 115200, timeout=None))
-
-    master_communicator = MasterCommunicator(controller_serial)
-    eeprom_controller = EepromController(
-        EepromFile(master_communicator),
-        EepromExtension(constants.get_eeprom_extension_database_file())
-    )
-
-    if passthrough_serial_port:
-        passthrough_serial = Serial(passthrough_serial_port, 115200)
-        passthrough_service = PassthroughService(master_communicator, passthrough_serial)
-        passthrough_service.start()
-
-    power_controller = PowerController(constants.get_power_database_file())
-    power_communicator = PowerCommunicator(power_serial, power_controller)
-
-    pulse_controller = PulseCounterController(
-        constants.get_pulse_counter_database_file(),
-        master_communicator,
-        eeprom_controller
-    )
-
-    shutter_controller = ShutterController(master_communicator)
-
-    observer = Observer(master_communicator, dbus_service, shutter_controller)
-    gateway_api = GatewayApi(master_communicator, power_communicator, power_controller, eeprom_controller, pulse_controller, dbus_service, observer, config_controller, shutter_controller)
-
-    observer.set_gateway_api(gateway_api)
-
-    scheduling_controller = SchedulingController(constants.get_scheduling_database_file(), config_lock, gateway_api)
-
-    maintenance_service = MaintenanceService(gateway_api, constants.get_ssl_private_key_file(),
-                                             constants.get_ssl_certificate_file())
-
-    web_interface = WebInterface(user_controller, gateway_api, maintenance_service, dbus_service,
-                                 config_controller, scheduling_controller, gateway_uuid, cloud)
-
-    scheduling_controller.set_webinterface(web_interface)
-
-    # Plugins
-    plugin_controller = PluginController(web_interface, config_controller)
-    web_interface.set_plugin_controller(plugin_controller)
-    gateway_api.set_plugin_controller(plugin_controller)
-
-    # Metrics
-    metrics_cache_controller = MetricsCacheController(constants.get_metrics_database_file(), threading.Lock())
-    metrics_collector = MetricsCollector(gateway_api, pulse_controller)
-    metrics_controller = MetricsController(plugin_controller, metrics_collector, metrics_cache_controller, config_controller, gateway_uuid)
-    metrics_collector.set_controllers(metrics_controller, plugin_controller)
-    metrics_controller.add_receiver(metrics_controller.receiver)
-    metrics_controller.add_receiver(web_interface.distribute_metric)
-
-    plugin_controller.set_metrics_controller(metrics_controller)
-    plugin_controller.set_metrics_collector(metrics_collector)
-    web_interface.set_metrics_collector(metrics_collector)
-    web_interface.set_metrics_controller(metrics_controller)
-
-    web_service = WebService(web_interface, config_controller)
-    plugin_controller.set_webservice(web_service)
-
-    observer.subscribe_master(Observer.MasterEvents.INPUT_TRIGGER, metrics_collector.on_input)
-    observer.subscribe_master(Observer.MasterEvents.INPUT_TRIGGER, plugin_controller.process_input_status)
-    observer.subscribe_master(Observer.MasterEvents.ON_OUTPUTS, metrics_collector.on_output)
-    observer.subscribe_master(Observer.MasterEvents.ON_OUTPUTS, plugin_controller.process_output_status)
-    observer.subscribe_master(Observer.MasterEvents.ON_SHUTTER_UPDATE, plugin_controller.process_shutter_status)
-    observer.subscribe_master(Observer.MasterEvents.ONLINE, gateway_api.master_online_event)
-    observer.subscribe_events(web_interface.process_observer_event)
-
-    led_thread = threading.Thread(target=led_driver, args=(dbus_service, master_communicator, power_communicator))
-    led_thread.setName("Serial led driver thread")
-    led_thread.daemon = True
-    led_thread.start()
-
-    master_communicator.start()
-    observer.start()
-    power_communicator.start()
-    metrics_controller.start()
-    scheduling_controller.start()
-    metrics_collector.start()
-    web_service.start()
-    gateway_api.start()
-    plugin_controller.start()
-
-    signal_request = {'stop': False}
-
-    def stop(signum, frame):
-        """ This function is called on SIGTERM. """
-        _ = signum, frame
-        log('Stopping service...')
-        web_service.stop()
-        metrics_collector.stop()
-        metrics_controller.stop()
-        plugin_controller.stop()
-        log('Stopping service... Done')
-        signal_request['stop'] = True
-
-    signal(SIGTERM, stop)
-    log('Starting service... Done')
-    while not signal_request['stop']:
-        time.sleep(1)
-=======
         config = ConfigParser()
         config.read(constants.get_config_file())
 
@@ -253,6 +110,12 @@
         power_serial_port = config.get('OpenMotics', 'power_serial')
         gateway_uuid = config.get('OpenMotics', 'uuid')
 
+        parsed_url = urlparse(config.get('OpenMotics', 'vpn_check_url'))
+        cloud_endpoint = parsed_url.hostname
+        cloud_port = parsed_url.port if parsed_url.port is not None else 443
+        cloud_ssl = parsed_url.scheme == 'https' if parsed_url.scheme is not None else True
+        cloud = Client(gateway_uuid, hostname=cloud_endpoint, port=cloud_port, ssl=cloud_ssl)
+
         config_lock = Lock()
         user_controller = UserController(constants.get_config_database_file(), config_lock, defaults, 3600)
         config_controller = ConfigurationController(constants.get_config_database_file(), config_lock)
@@ -294,7 +157,7 @@
                                                  constants.get_ssl_certificate_file())
 
         web_interface = WebInterface(user_controller, gateway_api, maintenance_service, self._message_client,
-                                     config_controller, scheduling_controller)
+                                     config_controller, scheduling_controller, cloud)
 
         scheduling_controller.set_webinterface(web_interface)
 
@@ -359,7 +222,6 @@
         logger.info('Starting OM core service... Done')
         while not signal_request['stop']:
             time.sleep(1)
->>>>>>> 640af517
 
 
 if __name__ == "__main__":
