# Copyright (C) 2016 OpenMotics BVBA
#
# This program is free software: you can redistribute it and/or modify
# it under the terms of the GNU Affero General Public License as
# published by the Free Software Foundation, either version 3 of the
# License, or (at your option) any later version.
#
# This program is distributed in the hope that it will be useful,
# but WITHOUT ANY WARRANTY; without even the implied warranty of
# MERCHANTABILITY or FITNESS FOR A PARTICULAR PURPOSE.  See the
# GNU Affero General Public License for more details.
#
# You should have received a copy of the GNU Affero General Public License
# along with this program.  If not, see <http://www.gnu.org/licenses/>.
"""
The main module for the OpenMotics
"""
from platform_utils import System, Platform
System.import_eggs()

import logging
import time
import constants
from wiring import Graph, SingletonScope
from bus.om_bus_service import MessageService
from bus.om_bus_client import MessageClient
from cloud.cloud_api_client import CloudAPIClient
from cloud.events import EventSender
from serial import Serial
from signal import signal, SIGTERM
from ConfigParser import ConfigParser
from threading import Lock
from serial_utils import RS485
from gateway.webservice import WebInterface, WebService
from gateway.comm_led_controller import CommunicationLedController
from gateway.gateway_api import GatewayApi
from gateway.users import UserController
from gateway.metrics_controller import MetricsController
from gateway.metrics_collector import MetricsCollector
from gateway.metrics_caching import MetricsCacheController
from gateway.config import ConfigurationController
from gateway.scheduling import SchedulingController
from gateway.pulses import PulseCounterController
from gateway.observer import Observer, Event
from gateway.shutters import ShutterController
from gateway.hal.master_controller_classic import MasterClassicController
from gateway.hal.master_controller_core import MasterCoreController
from gateway.maintenance_controller import MaintenanceController
from urlparse import urlparse
from master.eeprom_controller import EepromController, EepromFile
from master.eeprom_extension import EepromExtension
from master.maintenance import MaintenanceClassicService
from master.master_communicator import MasterCommunicator
from master.passthrough import PassthroughService
from master_core.core_communicator import CoreCommunicator
from master_core.ucan_communicator import UCANCommunicator
from master_core.memory_file import MemoryFile
from master_core.maintenance import MaintenanceCoreService
from power.power_communicator import PowerCommunicator
from power.power_controller import PowerController
from plugins.base import PluginController

logger = logging.getLogger("openmotics")


def setup_logger():
    """ Setup the OpenMotics logger. """

    logger.setLevel(logging.INFO)
    logger.propagate = False

    handler = logging.StreamHandler()
    handler.setLevel(logging.INFO)
    handler.setFormatter(logging.Formatter("%(asctime)s - %(name)s - %(levelname)s - %(message)s"))
    logger.addHandler(handler)


class OpenmoticsService(object):

    def __init__(self):
        self.graph = Graph()

    def _build_graph(self):
        config = ConfigParser()
        config.read(constants.get_config_file())

        config_lock = Lock()
        scheduling_lock = Lock()
        metrics_lock = Lock()

        config_database_file = constants.get_config_database_file()

        # TODO: Write below code with wiring Modules etc
        # TODO: Clean up dependencies more to reduce complexity

        # IPC
        self.graph.register_instance('message_client', MessageClient('openmotics_service'))

        # Cloud API
        parsed_url = urlparse(config.get('OpenMotics', 'vpn_check_url'))
        self.graph.register_instance('gateway_uuid', config.get('OpenMotics', 'uuid'))
        self.graph.register_instance('cloud_endpoint', parsed_url.hostname)
        self.graph.register_instance('cloud_port', parsed_url.port)
        self.graph.register_instance('cloud_ssl', parsed_url.scheme == 'https')
        self.graph.register_instance('cloud_api_version', 0)
        self.graph.register_factory('cloud_api_client', CloudAPIClient)

        # Events
        self.graph.register_factory('event_sender', EventSender, scope=SingletonScope)

        # User Controller
        self.graph.register_instance('user_db', config_database_file)
        self.graph.register_instance('user_db_lock', config_lock)
        self.graph.register_instance('token_timeout', 3600)
        self.graph.register_instance('config', {'username': config.get('OpenMotics', 'cloud_user'),
                                                'password': config.get('OpenMotics', 'cloud_pass')})
        self.graph.register_factory('user_controller', UserController, scope=SingletonScope)

        # Configuration Controller
        self.graph.register_instance('config_db', config_database_file)
        self.graph.register_instance('config_db_lock', config_lock)
        self.graph.register_factory('config_controller', ConfigurationController, scope=SingletonScope)

        # Energy Controller
        power_serial_port = config.get('OpenMotics', 'power_serial')
        self.graph.register_instance('power_db', constants.get_power_database_file())
        if power_serial_port:
            self.graph.register_instance('power_serial', RS485(Serial(power_serial_port, 115200, timeout=None)))
            self.graph.register_factory('power_communicator', PowerCommunicator, scope=SingletonScope)
            self.graph.register_factory('power_controller', PowerController, scope=SingletonScope)
        else:
            self.graph.register_instance('power_serial', None)
            self.graph.register_instance('power_communicator', None)
            self.graph.register_instance('power_controller', None)

        # Pulse Controller
        self.graph.register_instance('pulse_db', constants.get_pulse_counter_database_file())
        self.graph.register_factory('pulse_controller', PulseCounterController, scope=SingletonScope)

        # Scheduling Controller
        self.graph.register_instance('scheduling_db', constants.get_scheduling_database_file())
        self.graph.register_instance('scheduling_db_lock', scheduling_lock)
        self.graph.register_factory('scheduling_controller', SchedulingController, scope=SingletonScope)

        # Master Controller
        controller_serial_port = config.get('OpenMotics', 'controller_serial')
        self.graph.register_instance('controller_serial', Serial(controller_serial_port, 115200))
        if Platform.get_platform() == Platform.Type.CORE_PLUS:
            core_cli_serial_port = config.get('OpenMotics', 'cli_serial')
            self.graph.register_factory('master_controller', MasterCoreController, scope=SingletonScope)
            self.graph.register_factory('master_core_communicator', CoreCommunicator, scope=SingletonScope)
            self.graph.register_factory('ucan_communicator', UCANCommunicator, scope=SingletonScope)
            self.graph.register_factory('memory_file', MemoryFile, scope=SingletonScope)
            self.graph.register_instance('ucan_communicator_verbose', False)
            self.graph.register_instance('core_communicator_verbose', False)
            self.graph.register_instance('cli_serial', Serial(core_cli_serial_port, 115200))
            self.graph.register_instance('passthrough_service', None)  # Mark as "not needed"
        else:
            passthrough_serial_port = config.get('OpenMotics', 'passthrough_serial')
            self.graph.register_instance('eeprom_db', constants.get_eeprom_extension_database_file())
            self.graph.register_factory('master_controller', MasterClassicController, scope=SingletonScope)
            self.graph.register_factory('master_classic_communicator', MasterCommunicator, scope=SingletonScope)
            self.graph.register_factory('eeprom_controller', EepromController, scope=SingletonScope)
            self.graph.register_factory('eeprom_file', EepromFile, scope=SingletonScope)
            self.graph.register_factory('eeprom_extension', EepromExtension, scope=SingletonScope)
            if passthrough_serial_port:
                self.graph.register_instance('passthrough_serial', Serial(passthrough_serial_port, 115200))
                self.graph.register_factory('passthrough_service', PassthroughService, scope=SingletonScope)
            else:
                self.graph.register_instance('passthrough_service', None)

        # Maintenance Controller
        self.graph.register_factory('maintenance_controller', MaintenanceController, scope=SingletonScope)
        if Platform.get_platform() == Platform.Type.CORE_PLUS:
            self.graph.register_factory('maintenance_service', MaintenanceCoreService, scope=SingletonScope)
        else:
            self.graph.register_factory('maintenance_service', MaintenanceClassicService, scope=SingletonScope)

        # Metrics Controller
        self.graph.register_instance('metrics_db', constants.get_metrics_database_file())
        self.graph.register_instance('metrics_db_lock', metrics_lock)
        self.graph.register_factory('metrics_collector', MetricsCollector, scope=SingletonScope)
        self.graph.register_factory('metrics_controller', MetricsController, scope=SingletonScope)
        self.graph.register_factory('metrics_cache_controller', MetricsCacheController, scope=SingletonScope)

        # Plugin Controller
        self.graph.register_factory('plugin_controller', PluginController, scope=SingletonScope)

        # Shutter Controller
        self.graph.register_factory('shutter_controller', ShutterController, scope=SingletonScope)

        # Webserver / Presentation layer
        self.graph.register_instance('ssl_private_key', constants.get_ssl_private_key_file())
        self.graph.register_instance('ssl_certificate', constants.get_ssl_certificate_file())
        self.graph.register_factory('web_interface', WebInterface, scope=SingletonScope)
        self.graph.register_factory('web_service', WebService, scope=SingletonScope)
        self.graph.register_factory('communication_led_controller', CommunicationLedController, scope=SingletonScope)

        # Middlewares
        self.graph.register_factory('observer', Observer, scope=SingletonScope)
        self.graph.register_factory('gateway_api', GatewayApi, scope=SingletonScope)

        self.graph.validate()

    def _fix_dependencies(self):
        # TODO: Fix circular dependencies
        metrics_controller = self.graph.get('metrics_controller')
        message_client = self.graph.get('message_client')
        web_interface = self.graph.get('web_interface')
        scheduling_controller = self.graph.get('scheduling_controller')
        observer = self.graph.get('observer')
        gateway_api = self.graph.get('gateway_api')
        metrics_collector = self.graph.get('metrics_collector')
        plugin_controller = self.graph.get('plugin_controller')
        web_service = self.graph.get('web_service')
        event_sender = self.graph.get('event_sender')
        maintenance_controller = self.graph.get('maintenance_controller')

        message_client.add_event_handler(metrics_controller.event_receiver)
        web_interface.set_plugin_controller(plugin_controller)
        web_interface.set_metrics_collector(metrics_collector)
        web_interface.set_metrics_controller(metrics_controller)
        gateway_api.set_plugin_controller(plugin_controller)
        metrics_controller.add_receiver(metrics_controller.receiver)
        metrics_controller.add_receiver(web_interface.distribute_metric)
        scheduling_controller.set_webinterface(web_interface)
        metrics_collector.set_controllers(metrics_controller, plugin_controller)
        plugin_controller.set_webservice(web_service)
        plugin_controller.set_metrics_controller(metrics_controller)
        plugin_controller.set_metrics_collector(metrics_collector)
        observer.set_gateway_api(gateway_api)
<<<<<<< HEAD
        observer.subscribe_master(Observer.LegacyMasterEvents.INPUT_TRIGGER, metrics_collector.on_input)
        observer.subscribe_master(Observer.LegacyMasterEvents.INPUT_TRIGGER, plugin_controller.process_input_status)
        observer.subscribe_master(Observer.LegacyMasterEvents.ON_OUTPUTS, metrics_collector.on_output)
        observer.subscribe_master(Observer.LegacyMasterEvents.ON_OUTPUTS, plugin_controller.process_output_status)
        observer.subscribe_master(Observer.LegacyMasterEvents.ON_SHUTTER_UPDATE, plugin_controller.process_shutter_status)
=======
        # TODO: make sure all subscribers only subscribe to the observer, not master directly

        # send master events to metrics collector
        observer.subscribe_master(Observer.MasterEvents.ON_INPUT_CHANGE, metrics_collector.on_input)
        observer.subscribe_master(Observer.MasterEvents.ON_OUTPUTS, metrics_collector.on_output)

        # send state changes to plugin_controller
        observer.subscribe_events(plugin_controller.process_observer_event)
        # TODO: move output and shutter also to plugin_controller.process_observer_event
        observer.subscribe_master(Observer.MasterEvents.ON_OUTPUTS, plugin_controller.process_output_status)
        observer.subscribe_master(Observer.MasterEvents.ON_SHUTTER_UPDATE, plugin_controller.process_shutter_status)

        # send all other events
>>>>>>> 85e9b9a6
        observer.subscribe_events(web_interface.send_event_websocket)
        observer.subscribe_events(event_sender.enqueue_event)
        maintenance_controller.subscribe_maintenance_stopped(gateway_api.maintenance_mode_stopped)

    def start(self):
        """ Main function. """
        logger.info('Starting OM core service...')

        self._build_graph()
        self._fix_dependencies()

        service_names = ['master_controller', 'maintenance_controller',
                         'observer', 'power_communicator', 'metrics_controller', 'passthrough_service',
                         'scheduling_controller', 'metrics_collector', 'web_service', 'gateway_api', 'plugin_controller',
                         'communication_led_controller', 'event_sender']
        for name in service_names:
            service = self.graph.get(name)
            if service is not None:
                service.start()

        signal_request = {'stop': False}

        def stop(signum, frame):
            """ This function is called on SIGTERM. """
            _ = signum, frame
            logger.info('Stopping OM core service...')
            services_to_stop = ['master_controller', 'maintenance_controller',
                                'web_service', 'metrics_collector', 'metrics_controller', 'plugin_controller', 'event_sender']
            for service_to_stop in services_to_stop:
                self.graph.get(service_to_stop).stop()
            logger.info('Stopping OM core service... Done')
            signal_request['stop'] = True

        signal(SIGTERM, stop)
        logger.info('Starting OM core service... Done')
        while not signal_request['stop']:
            time.sleep(1)


if __name__ == "__main__":
    setup_logger()
    logger.info("Starting OpenMotics service")

    # TODO: move message service to separate process
    message_service = MessageService()
    message_service.start()

    openmotics_service = OpenmoticsService()
    openmotics_service.start()<|MERGE_RESOLUTION|>--- conflicted
+++ resolved
@@ -229,27 +229,19 @@
         plugin_controller.set_metrics_controller(metrics_controller)
         plugin_controller.set_metrics_collector(metrics_collector)
         observer.set_gateway_api(gateway_api)
-<<<<<<< HEAD
-        observer.subscribe_master(Observer.LegacyMasterEvents.INPUT_TRIGGER, metrics_collector.on_input)
-        observer.subscribe_master(Observer.LegacyMasterEvents.INPUT_TRIGGER, plugin_controller.process_input_status)
+        # TODO: make sure all subscribers only subscribe to the observer, not master directly
+
+        # send master events to metrics collector
+        observer.subscribe_master(Observer.LegacyMasterEvents.ON_INPUT_CHANGE, metrics_collector.on_input)
         observer.subscribe_master(Observer.LegacyMasterEvents.ON_OUTPUTS, metrics_collector.on_output)
-        observer.subscribe_master(Observer.LegacyMasterEvents.ON_OUTPUTS, plugin_controller.process_output_status)
-        observer.subscribe_master(Observer.LegacyMasterEvents.ON_SHUTTER_UPDATE, plugin_controller.process_shutter_status)
-=======
-        # TODO: make sure all subscribers only subscribe to the observer, not master directly
-
-        # send master events to metrics collector
-        observer.subscribe_master(Observer.MasterEvents.ON_INPUT_CHANGE, metrics_collector.on_input)
-        observer.subscribe_master(Observer.MasterEvents.ON_OUTPUTS, metrics_collector.on_output)
 
         # send state changes to plugin_controller
         observer.subscribe_events(plugin_controller.process_observer_event)
         # TODO: move output and shutter also to plugin_controller.process_observer_event
-        observer.subscribe_master(Observer.MasterEvents.ON_OUTPUTS, plugin_controller.process_output_status)
-        observer.subscribe_master(Observer.MasterEvents.ON_SHUTTER_UPDATE, plugin_controller.process_shutter_status)
+        observer.subscribe_master(Observer.LegacyMasterEvents.ON_OUTPUTS, plugin_controller.process_output_status)
+        observer.subscribe_master(Observer.LegacyMasterEvents.ON_SHUTTER_UPDATE, plugin_controller.process_shutter_status)
 
         # send all other events
->>>>>>> 85e9b9a6
         observer.subscribe_events(web_interface.send_event_websocket)
         observer.subscribe_events(event_sender.enqueue_event)
         maintenance_controller.subscribe_maintenance_stopped(gateway_api.maintenance_mode_stopped)
