# Copyright (C) 2016 OpenMotics BVBA
#
# This program is free software: you can redistribute it and/or modify
# it under the terms of the GNU Affero General Public License as
# published by the Free Software Foundation, either version 3 of the
# License, or (at your option) any later version.
#
# This program is distributed in the hope that it will be useful,
# but WITHOUT ANY WARRANTY; without even the implied warranty of
# MERCHANTABILITY or FITNESS FOR A PARTICULAR PURPOSE.  See the
# GNU Affero General Public License for more details.
#
# You should have received a copy of the GNU Affero General Public License
# along with this program.  If not, see <http://www.gnu.org/licenses/>.
"""
The main module for the OpenMotics

@author: fryckbos
"""

import logging
import sys
import os
import time
import threading

os.environ['PYTHON_EGG_CACHE'] = '/tmp/.eggs-cache/'
for egg in os.listdir('/opt/openmotics/python/eggs'):
    if egg.endswith('.egg'):
        sys.path.insert(0, '/opt/openmotics/python/eggs/{0}'.format(egg))

from serial import Serial
from signal import signal, SIGTERM
from ConfigParser import ConfigParser

import constants

from serial_utils import RS485

from gateway.webservice import WebInterface, WebService
from gateway.gateway_api import GatewayApi
from gateway.users import UserController
from gateway.metrics import MetricsController
from gateway.metrics_collector import MetricsCollector
from gateway.metrics_caching import MetricsCacheController
from gateway.config import ConfigurationController
from gateway.scheduling import SchedulingController
from gateway.pulses import PulseCounterController

from bus.led_service import LedService

from master.eeprom_controller import EepromController, EepromFile
from master.eeprom_extension import EepromExtension
from master.maintenance import MaintenanceService
from master.master_communicator import MasterCommunicator, BackgroundConsumer
from master.passthrough import PassthroughService
from master import master_api

from power.power_communicator import PowerCommunicator
from power.power_controller import PowerController

from plugins.base import PluginController


def setup_logger():
    """ Setup the OpenMotics logger. """
    logger = logging.getLogger("openmotics")
    logger.setLevel(logging.INFO)

    handler = logging.StreamHandler()
    handler.setLevel(logging.INFO)
    handler.setFormatter(logging.Formatter("%(asctime)s - %(name)s - %(levelname)s - %(message)s"))
    logger.addHandler(handler)


def led_driver(led_service, master_communicator, power_communicator):
    """ Blink the serial leds if necessary. """
    master = (0, 0)
    power = (0, 0)

    while True:
        if master[0] != master_communicator.get_bytes_read() \
                or master[1] != master_communicator.get_bytes_written():
            led_service.serial_activity(5)

        if power[0] != power_communicator.get_bytes_read() \
                or power[1] != power_communicator.get_bytes_written():
            led_service.serial_activity(4)

        master = (master_communicator.get_bytes_read(), master_communicator.get_bytes_written())
        power = (power_communicator.get_bytes_read(), power_communicator.get_bytes_written())
        time.sleep(0.1)


def main():
    """ Main function. """
    config = ConfigParser()
    config.read(constants.get_config_file())

    defaults = {'username': config.get('OpenMotics', 'cloud_user'),
                'password': config.get('OpenMotics', 'cloud_pass')}
    controller_serial_port = config.get('OpenMotics', 'controller_serial')
    passthrough_serial_port = config.get('OpenMotics', 'passthrough_serial')
    power_serial_port = config.get('OpenMotics', 'power_serial')
    gateway_uuid = config.get('OpenMotics', 'uuid')

    config_lock = threading.Lock()
    user_controller = UserController(constants.get_config_database_file(), config_lock, defaults, 3600)
    config_controller = ConfigurationController(constants.get_config_database_file(), config_lock)

    led_service = LedService()

    controller_serial = Serial(controller_serial_port, 115200)
    power_serial = RS485(Serial(power_serial_port, 115200, timeout=None))

    master_communicator = MasterCommunicator(controller_serial)
<<<<<<< HEAD
    master_communicator.start()
    eeprom_controller = EepromController(
        EepromFile(master_communicator),
        EepromExtension(constants.get_eeprom_extension_database_file())
    )
=======
>>>>>>> de505eab

    power_controller = PowerController(constants.get_power_database_file())
    power_communicator = PowerCommunicator(power_serial, power_controller)

    pulse_controller = PulseCounterController(
        constants.get_pulse_counter_database_file(),
        master_communicator,
        eeprom_controller
    )

    gateway_api = GatewayApi(master_communicator, power_communicator, power_controller, eeprom_controller, pulse_controller)

    scheduling_controller = SchedulingController(constants.get_scheduling_database_file(), config_lock, gateway_api)

    if passthrough_serial_port:
        passthrough_serial = Serial(passthrough_serial_port, 115200)
        passthrough_service = PassthroughService(master_communicator, passthrough_serial)
        passthrough_service.start()

    maintenance_service = MaintenanceService(gateway_api, constants.get_ssl_private_key_file(),
                                             constants.get_ssl_certificate_file())

    web_interface = WebInterface(user_controller, gateway_api, maintenance_service, led_service.in_authorized_mode,
                                 config_controller, scheduling_controller)

    scheduling_controller.set_webinterface(web_interface)

    plugin_controller = PluginController(web_interface, config_controller)

    web_interface.set_plugin_controller(plugin_controller)
    gateway_api.set_plugin_controller(plugin_controller)

    # Metrics
    metrics_cache_controller = MetricsCacheController(constants.get_metrics_database_file(), threading.Lock())
    metrics_collector = MetricsCollector(gateway_api, pulse_controller)
    metrics_controller = MetricsController(plugin_controller, metrics_collector, metrics_cache_controller, config_controller, gateway_uuid)
    metrics_collector.set_controllers(metrics_controller, plugin_controller)
    metrics_collector.set_plugin_intervals(plugin_controller.metric_intervals)
    metrics_controller.add_receiver(metrics_controller.receiver)
    metrics_controller.add_receiver(web_interface.distribute_metric)

    plugin_controller.set_metrics_controller(metrics_controller)
    web_interface.set_metrics_collector(metrics_collector)
    web_interface.set_metrics_controller(metrics_controller)

    web_service = WebService(web_interface, config_controller)

    def _on_output(*args, **kwargs):
        metrics_collector.on_output(*args, **kwargs)
        gateway_api.on_outputs(*args, **kwargs)

    def _on_input(*args, **kwargs):
        metrics_collector.on_input(*args, **kwargs)
        gateway_api.on_inputs(*args, **kwargs)

    master_communicator.register_consumer(
        BackgroundConsumer(master_api.output_list(), 0, _on_output, True)
    )
    master_communicator.register_consumer(
        BackgroundConsumer(master_api.input_list(), 0, _on_input)
    )

    master_communicator.start()
    power_communicator.start()
    plugin_controller.start_plugins()
    metrics_controller.start()
    scheduling_controller.start()
    metrics_collector.start()
    web_service.start()

    led_thread = threading.Thread(target=led_driver, args=(led_service, master_communicator, power_communicator))
    led_thread.setName("Serial led driver thread")
    led_thread.daemon = True
    led_thread.start()

    def stop(signum, frame):
        """ This function is called on SIGTERM. """
        _ = signum, frame
        sys.stderr.write("Shutting down")
        web_service.stop()
        metrics_collector.stop()
        metrics_controller.stop()
        plugin_controller.stop()

    signal(SIGTERM, stop)


if __name__ == "__main__":
    setup_logger()
    main()
<|MERGE_RESOLUTION|>--- conflicted
+++ resolved
@@ -114,14 +114,10 @@
     power_serial = RS485(Serial(power_serial_port, 115200, timeout=None))
 
     master_communicator = MasterCommunicator(controller_serial)
-<<<<<<< HEAD
-    master_communicator.start()
     eeprom_controller = EepromController(
         EepromFile(master_communicator),
         EepromExtension(constants.get_eeprom_extension_database_file())
     )
-=======
->>>>>>> de505eab
 
     power_controller = PowerController(constants.get_power_database_file())
     power_communicator = PowerCommunicator(power_serial, power_controller)
