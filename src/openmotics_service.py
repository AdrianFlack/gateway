# Copyright (C) 2016 OpenMotics BV
#
# This program is free software: you can redistribute it and/or modify
# it under the terms of the GNU Affero General Public License as
# published by the Free Software Foundation, either version 3 of the
# License, or (at your option) any later version.
#
# This program is distributed in the hope that it will be useful,
# but WITHOUT ANY WARRANTY; without even the implied warranty of
# MERCHANTABILITY or FITNESS FOR A PARTICULAR PURPOSE.  See the
# GNU Affero General Public License for more details.
#
# You should have received a copy of the GNU Affero General Public License
# along with this program.  If not, see <http://www.gnu.org/licenses/>.
"""
The main module for the OpenMotics
"""
from platform_utils import System, Platform
System.import_eggs()

import logging
import time
import constants
<<<<<<< HEAD
from models import Database
from ioc import Injectable, Inject, INJECTED
=======
from ioc import Injectable, Inject, INJECTED, DumpInjectionStack
>>>>>>> b21b02ad
from bus.om_bus_service import MessageService
from bus.om_bus_client import MessageClient
from serial import Serial
from signal import signal, SIGTERM
from ConfigParser import ConfigParser
from threading import Lock
from serial_utils import RS485
from gateway.observer import Observer
from urlparse import urlparse
<<<<<<< HEAD
from peewee_migrate import Router
=======
>>>>>>> b21b02ad

logger = logging.getLogger("openmotics")


def setup_logger():
    """ Setup the OpenMotics logger. """

    logger.setLevel(logging.INFO)
    logger.propagate = False

    handler = logging.StreamHandler()
    handler.setLevel(logging.INFO)
    handler.setFormatter(logging.Formatter("%(asctime)s - %(name)s - %(levelname)s - %(message)s"))
    logger.addHandler(handler)


class OpenmoticsService(object):

    @staticmethod
    def build_graph():
        config = ConfigParser()
        config.read(constants.get_config_file())

        config_lock = Lock()
        scheduling_lock = Lock()
        metrics_lock = Lock()

        config_database_file = constants.get_config_database_file()

        # TODO: Clean up dependencies more to reduce complexity

        # IOC announcements
        # When below modules are imported, the classes are registerd in the IOC graph. This is required for
        # instances that are used in @Inject decorated functions below, and is also needed to specify
        # abstract implementations depending on e.g. the platform (classic vs core) or certain settings (classic
        # thermostats vs gateway thermostats)
        from power import power_communicator, power_controller
        from plugins import base
        from gateway import (metrics_controller, webservice, scheduling, observer, gateway_api, metrics_collector,
                             maintenance_controller, comm_led_controller, users, pulses, config as config_controller,
                             metrics_caching)
        from cloud import events
        _ = (metrics_controller, webservice, scheduling, observer, gateway_api, metrics_collector,
             maintenance_controller, base, events, power_communicator, comm_led_controller, users,
             power_controller, pulses, config_controller, metrics_caching)
        if Platform.get_platform() == Platform.Type.CORE_PLUS:
<<<<<<< HEAD
            from gateway.thermostat.gateway import thermostat_controller_gateway
            from gateway.hal import master_controller_core
            from master_core import maintenance, core_communicator, ucan_communicator
            from master import eeprom_extension  # TODO: Obsolete, need to be removed
            _ = master_controller_core, maintenance, core_communicator, ucan_communicator, thermostat_controller_gateway
        else:
            from gateway.thermostat.master import thermostat_controller_master
            from gateway.hal import master_controller_classic
            from master import maintenance, master_communicator, eeprom_extension
            _ = master_controller_classic, maintenance, master_communicator, eeprom_extension, thermostat_controller_master
=======
            from gateway.hal import master_controller_core
            from master_core import maintenance, core_communicator, ucan_communicator
            from master import eeprom_extension  # TODO: Obsolete, need to be removed
            _ = master_controller_core, maintenance, core_communicator, ucan_communicator
        else:
            from gateway.hal import master_controller_classic
            from master import maintenance, master_communicator, eeprom_extension
            _ = master_controller_classic, maintenance, master_communicator, eeprom_extension
>>>>>>> b21b02ad

        # IPC
        Injectable.value(message_client=MessageClient('openmotics_service'))

        # Cloud API
        parsed_url = urlparse(config.get('OpenMotics', 'vpn_check_url'))
        Injectable.value(gateway_uuid=config.get('OpenMotics', 'uuid'))
        Injectable.value(cloud_endpoint=parsed_url.hostname)
        Injectable.value(cloud_port=parsed_url.port)
        Injectable.value(cloud_ssl=parsed_url.scheme == 'https')
        Injectable.value(cloud_api_version=0)

        # User Controller
        Injectable.value(user_db=config_database_file)
        Injectable.value(user_db_lock=config_lock)
        Injectable.value(token_timeout=3600)
        Injectable.value(config={'username': config.get('OpenMotics', 'cloud_user'),
                                 'password': config.get('OpenMotics', 'cloud_pass')})

        # Configuration Controller
        Injectable.value(config_db=config_database_file)
        Injectable.value(config_db_lock=config_lock)

        # Energy Controller
        power_serial_port = config.get('OpenMotics', 'power_serial')
        Injectable.value(power_db=constants.get_power_database_file())
        if power_serial_port:
            Injectable.value(power_serial=RS485(Serial(power_serial_port, 115200, timeout=None)))
        else:
            Injectable.value(power_serial=None)
            Injectable.value(power_communicator=None)
            Injectable.value(power_controller=None)

        # Pulse Controller
        Injectable.value(pulse_db=constants.get_pulse_counter_database_file())

        # Scheduling Controller
        Injectable.value(scheduling_db=constants.get_scheduling_database_file())
        Injectable.value(scheduling_db_lock=scheduling_lock)

        # Master Controller
        controller_serial_port = config.get('OpenMotics', 'controller_serial')
        Injectable.value(controller_serial=Serial(controller_serial_port, 115200))
        if Platform.get_platform() == Platform.Type.CORE_PLUS:
            from master_core.memory_file import MemoryFile, MemoryTypes
            core_cli_serial_port = config.get('OpenMotics', 'cli_serial')
            Injectable.value(cli_serial=Serial(core_cli_serial_port, 115200))
            Injectable.value(passthrough_service=None)  # Mark as "not needed"
            Injectable.value(memory_files={MemoryTypes.EEPROM: MemoryFile(MemoryTypes.EEPROM),
                                           MemoryTypes.FRAM: MemoryFile(MemoryTypes.FRAM)})
            # TODO: Remove; should not be needed for Core
            Injectable.value(eeprom_db=constants.get_eeprom_extension_database_file())
        else:
            passthrough_serial_port = config.get('OpenMotics', 'passthrough_serial')
            Injectable.value(eeprom_db=constants.get_eeprom_extension_database_file())
            if passthrough_serial_port:
                Injectable.value(passthrough_serial=Serial(passthrough_serial_port, 115200))
                from master.passthrough import PassthroughService
                _ = PassthroughService  # IOC announcement
            else:
                Injectable.value(passthrough_service=None)

        # Metrics Controller
        Injectable.value(metrics_db=constants.get_metrics_database_file())
        Injectable.value(metrics_db_lock=metrics_lock)

        # Webserver / Presentation layer
        Injectable.value(ssl_private_key=constants.get_ssl_private_key_file())
        Injectable.value(ssl_certificate=constants.get_ssl_certificate_file())

    @staticmethod
    @Inject
    def fix_dependencies(metrics_controller=INJECTED, message_client=INJECTED, web_interface=INJECTED, scheduling_controller=INJECTED,
                         observer=INJECTED, gateway_api=INJECTED, metrics_collector=INJECTED, plugin_controller=INJECTED,
<<<<<<< HEAD
                         web_service=INJECTED, event_sender=INJECTED, maintenance_controller=INJECTED, thermostat_controller=INJECTED):
=======
                         web_service=INJECTED, event_sender=INJECTED, maintenance_controller=INJECTED):
>>>>>>> b21b02ad
        # TODO: Fix circular dependencies

        thermostat_controller.subscribe_events(web_interface.send_event_websocket)
        thermostat_controller.subscribe_events(event_sender.enqueue_event)
        thermostat_controller.subscribe_events(plugin_controller.process_observer_event)
        message_client.add_event_handler(metrics_controller.event_receiver)
        web_interface.set_plugin_controller(plugin_controller)
        web_interface.set_metrics_collector(metrics_collector)
        web_interface.set_metrics_controller(metrics_controller)
        gateway_api.set_plugin_controller(plugin_controller)
        metrics_controller.add_receiver(metrics_controller.receiver)
        metrics_controller.add_receiver(web_interface.distribute_metric)
        scheduling_controller.set_webinterface(web_interface)
        metrics_collector.set_controllers(metrics_controller, plugin_controller)
        plugin_controller.set_webservice(web_service)
        plugin_controller.set_metrics_controller(metrics_controller)
        plugin_controller.set_metrics_collector(metrics_collector)
        observer.set_gateway_api(gateway_api)
        observer.subscribe_events(metrics_collector.process_observer_event)
        observer.subscribe_events(plugin_controller.process_observer_event)
        observer.subscribe_events(web_interface.send_event_websocket)
        observer.subscribe_events(event_sender.enqueue_event)

        # TODO: make sure all subscribers only subscribe to the observer, not master directly
        observer.subscribe_master(Observer.LegacyMasterEvents.ON_INPUT_CHANGE, metrics_collector.on_input)
        observer.subscribe_master(Observer.LegacyMasterEvents.ON_SHUTTER_UPDATE, plugin_controller.process_shutter_status)

        maintenance_controller.subscribe_maintenance_stopped(gateway_api.maintenance_mode_stopped)

    @staticmethod
    @Inject
    def start(master_controller=INJECTED, maintenance_controller=INJECTED,
              observer=INJECTED, power_communicator=INJECTED, metrics_controller=INJECTED, passthrough_service=INJECTED,
              scheduling_controller=INJECTED, metrics_collector=INJECTED, web_service=INJECTED, gateway_api=INJECTED, plugin_controller=INJECTED,
<<<<<<< HEAD
              communication_led_controller=INJECTED, event_sender=INJECTED, thermostat_controller=INJECTED):
=======
              communication_led_controller=INJECTED, event_sender=INJECTED):
>>>>>>> b21b02ad
        """ Main function. """
        logger.info('Starting OM core service...')

        master_controller.start()
        maintenance_controller.start()
        observer.start()
        power_communicator.start()
        metrics_controller.start()
        if passthrough_service:
            passthrough_service.start()
        scheduling_controller.start()
<<<<<<< HEAD
        thermostat_controller.start()
=======
>>>>>>> b21b02ad
        metrics_collector.start()
        web_service.start()
        gateway_api.start()
        plugin_controller.start()
        communication_led_controller.start()
        event_sender.start()

        signal_request = {'stop': False}

        def stop(signum, frame):
            """ This function is called on SIGTERM. """
            _ = signum, frame
            logger.info('Stopping OM core service...')
            master_controller.stop()
            maintenance_controller.stop()
            web_service.stop()
            metrics_collector.stop()
            metrics_controller.stop()
<<<<<<< HEAD
            thermostat_controller.stop()
=======
>>>>>>> b21b02ad
            plugin_controller.stop()
            event_sender.stop()
            logger.info('Stopping OM core service... Done')
            signal_request['stop'] = True

        signal(SIGTERM, stop)
        logger.info('Starting OM core service... Done')
        while not signal_request['stop']:
            time.sleep(1)


if __name__ == "__main__":
    setup_logger()

    logger.info("Applying migrations")
    # Run all unapplied migrations
    db = Database.get_db()
    router = Router(db, migrate_dir='/opt/openmotics/python/migrations')
    router.run()

    logger.info("Starting OpenMotics service")
    # TODO: move message service to separate process
    message_service = MessageService()
    message_service.start()

    OpenmoticsService.build_graph()
    OpenmoticsService.fix_dependencies()
    OpenmoticsService.start()<|MERGE_RESOLUTION|>--- conflicted
+++ resolved
@@ -21,12 +21,8 @@
 import logging
 import time
 import constants
-<<<<<<< HEAD
 from models import Database
-from ioc import Injectable, Inject, INJECTED
-=======
 from ioc import Injectable, Inject, INJECTED, DumpInjectionStack
->>>>>>> b21b02ad
 from bus.om_bus_service import MessageService
 from bus.om_bus_client import MessageClient
 from serial import Serial
@@ -36,10 +32,7 @@
 from serial_utils import RS485
 from gateway.observer import Observer
 from urlparse import urlparse
-<<<<<<< HEAD
 from peewee_migrate import Router
-=======
->>>>>>> b21b02ad
 
 logger = logging.getLogger("openmotics")
 
@@ -86,18 +79,6 @@
              maintenance_controller, base, events, power_communicator, comm_led_controller, users,
              power_controller, pulses, config_controller, metrics_caching)
         if Platform.get_platform() == Platform.Type.CORE_PLUS:
-<<<<<<< HEAD
-            from gateway.thermostat.gateway import thermostat_controller_gateway
-            from gateway.hal import master_controller_core
-            from master_core import maintenance, core_communicator, ucan_communicator
-            from master import eeprom_extension  # TODO: Obsolete, need to be removed
-            _ = master_controller_core, maintenance, core_communicator, ucan_communicator, thermostat_controller_gateway
-        else:
-            from gateway.thermostat.master import thermostat_controller_master
-            from gateway.hal import master_controller_classic
-            from master import maintenance, master_communicator, eeprom_extension
-            _ = master_controller_classic, maintenance, master_communicator, eeprom_extension, thermostat_controller_master
-=======
             from gateway.hal import master_controller_core
             from master_core import maintenance, core_communicator, ucan_communicator
             from master import eeprom_extension  # TODO: Obsolete, need to be removed
@@ -106,7 +87,6 @@
             from gateway.hal import master_controller_classic
             from master import maintenance, master_communicator, eeprom_extension
             _ = master_controller_classic, maintenance, master_communicator, eeprom_extension
->>>>>>> b21b02ad
 
         # IPC
         Injectable.value(message_client=MessageClient('openmotics_service'))
@@ -181,11 +161,8 @@
     @Inject
     def fix_dependencies(metrics_controller=INJECTED, message_client=INJECTED, web_interface=INJECTED, scheduling_controller=INJECTED,
                          observer=INJECTED, gateway_api=INJECTED, metrics_collector=INJECTED, plugin_controller=INJECTED,
-<<<<<<< HEAD
                          web_service=INJECTED, event_sender=INJECTED, maintenance_controller=INJECTED, thermostat_controller=INJECTED):
-=======
-                         web_service=INJECTED, event_sender=INJECTED, maintenance_controller=INJECTED):
->>>>>>> b21b02ad
+
         # TODO: Fix circular dependencies
 
         thermostat_controller.subscribe_events(web_interface.send_event_websocket)
@@ -220,11 +197,7 @@
     def start(master_controller=INJECTED, maintenance_controller=INJECTED,
               observer=INJECTED, power_communicator=INJECTED, metrics_controller=INJECTED, passthrough_service=INJECTED,
               scheduling_controller=INJECTED, metrics_collector=INJECTED, web_service=INJECTED, gateway_api=INJECTED, plugin_controller=INJECTED,
-<<<<<<< HEAD
               communication_led_controller=INJECTED, event_sender=INJECTED, thermostat_controller=INJECTED):
-=======
-              communication_led_controller=INJECTED, event_sender=INJECTED):
->>>>>>> b21b02ad
         """ Main function. """
         logger.info('Starting OM core service...')
 
@@ -236,10 +209,7 @@
         if passthrough_service:
             passthrough_service.start()
         scheduling_controller.start()
-<<<<<<< HEAD
         thermostat_controller.start()
-=======
->>>>>>> b21b02ad
         metrics_collector.start()
         web_service.start()
         gateway_api.start()
@@ -258,10 +228,7 @@
             web_service.stop()
             metrics_collector.stop()
             metrics_controller.stop()
-<<<<<<< HEAD
             thermostat_controller.stop()
-=======
->>>>>>> b21b02ad
             plugin_controller.stop()
             event_sender.stop()
             logger.info('Stopping OM core service... Done')
